--- conflicted
+++ resolved
@@ -1,1575 +1,1453 @@
-//=============================================================================
-//
-//   General mesh viewer using NanoGUI and OpenGL.
-//   Supports mesh loading, orbit viewing, highlighting vertices,
-//   grabbing and dragging mesh vertices with the mouse and selecting
-//   vertices.
-//
-//   "Digital 3D Geometry Processing"
-//
-//   Gaspard Zoss, Christopher Brandt
-//
-//   Copyright (C) 2019 by Computer Graphics and Geometry Laboratory,
-//         EPFL
-//
-//-----------------------------------------------------------------------------
-#pragma once
-
-#include <nanogui/opengl.h>
-#include <nanogui/glutil.h>
-#include <nanogui/screen.h>
-#include <nanogui/window.h>
-#include <nanogui/layout.h>
-#include <nanogui/popupbutton.h>
-#include <nanogui/label.h>
-#include <nanogui/button.h>
-#include <nanogui/textbox.h>
-#include <nanogui/tabwidget.h>
-#include <surface_mesh/Surface_mesh.h>
-#include "point_explosion.h"
-
-#if defined(__GNUC__)
-#  pragma GCC diagnostic ignored "-Wmissing-field-initializers"
-#endif
-#if defined(_WIN32)
-#  pragma warning(push)
-#  pragma warning(disable: 4457 4456 4005 4312)
-#endif
-
-#if defined(_WIN32)
-#  pragma warning(pop)
-#endif
-#if defined(_WIN32)
-#  if defined(APIENTRY)
-#    undef APIENTRY
-#  endif
-#  include <windows.h>
-#  define M_PI 3.1415926535897932384626433832795028841971
-#endif
-
-using std::cout;
-using std::cerr;
-using std::endl;
-using std::string;
-using std::vector;
-using std::pair;
-using std::to_string;
-using std::min;
-using std::max;
-using namespace surface_mesh;
-using namespace nanogui;
-
-typedef unsigned long Index;
-
-constexpr float INITIAL_GRAB_RADIUS = 20;
-constexpr float DEFAULT_SCALE = 0.5;
-
-enum VertexStatus {
-    Default, Selected, Pinned, Movable
-};
-
-class Viewer : public nanogui::Screen {
-public:
-    Viewer(std::string title, bool (*pre_draw_callback)(Viewer*) = nullptr, bool (*mesh_load_callback)(Viewer*) = nullptr, bool (*pre_mesh_load_callback)(Viewer*) = nullptr)
-        :
-        nanogui::Screen(Eigen::Vector2i(1024, 768), title) {
-
-        initGUI();
-        initShaders();
-
-		m_pre_draw_callback = pre_draw_callback;
-		m_mesh_load_callback = mesh_load_callback;
-        m_pre_mesh_load_callback = pre_mesh_load_callback;
-    }
-
-    void loadMesh(string filename) {
-        if (m_pre_mesh_load_callback) {
-            if (!m_pre_mesh_load_callback(this)) {
-                std::cout << "Error on callback before loading mesh!" << std::endl;
-                return;
-            }
-        }
-
-        if (!mesh.read(filename)) {
-            std::cerr << "Mesh not found, exiting." << std::endl;
-            exit(-1);
-        }
-
-        cout << "Mesh "<< filename << " loaded." << endl;
-        n_vertices = mesh.n_vertices();
-        cout << "# of vertices : " << n_vertices << endl;
-        n_faces = mesh.n_faces();
-        cout << "# of faces : " << n_faces << endl;
-        n_edges = mesh.n_edges();
-        cout << "# of edges : " << n_edges << endl;
-
-        mesh_center = computeCenter(&mesh);
-        float dist_max = 0.0f;
-        for (auto v: mesh.vertices()) {
-            if ( distance(mesh_center, mesh.position(v))> dist_max) {
-                dist_max = distance(mesh_center, mesh.position(v));
-            }
-        }
-
-        std::cout << "Scale before: " << dist_max;
-
-        // Rescale mesh, such that dist_max = SCALE;
-        for (auto v : mesh.vertices()) {
-            mesh.position(v) = (mesh.position(v) - mesh_center) * (DEFAULT_SCALE / dist_max) + mesh_center;
-        }
-        dist_max = DEFAULT_SCALE;
-
-        float dist_after = 0.0f;
-        for (auto v : mesh.vertices()) {
-            if (distance(mesh_center, mesh.position(v)) > dist_after) {
-                dist_after = distance(mesh_center, mesh.position(v));
-            }
-        }
-
-        std::cout << ", scale after: " << dist_after << std::endl;
-
-        mCamera.arcball = Arcball(2.);
-        mCamera.arcball.setSize(mSize);
-        mCamera.modelZoom = 2/dist_max;
-        mCamera.modelTranslation = -Vector3f(mesh_center.x, mesh_center.y, mesh_center.z);
-
-		meshProcess();
-
-        if (m_mesh_load_callback) {
-            if (!m_mesh_load_callback(this)) {
-                std::cout << "Error on callback after loading mesh!" << std::endl;
-            }
-        }
-	}
-
-	void updateShaderVertices(const MatrixXf& vPos, bool forced = false) {
-        if ((!m_reupload_vertices) || forced) {
-            m_updated_shader_verts = vPos;
-            m_reupload_vertices = true;
-        }
-	}
-
-    void updateShaderNormals(const MatrixXf& vNormals, bool forced = false) {
-        if ((!m_reupload_normals) || forced) {
-            m_updated_shader_normals = vNormals;
-            m_reupload_normals = true;
-        }
-    }
-
-    void updateVertexStatus(const Eigen::Matrix<int, 1, -1>& vStatus) {
-        m_current_vertex_status = vStatus;
-        updateVertexStatusVisualization();
-    }
-
-    const Eigen::Matrix<int, 1, -1>& getVertexStatus() {
-        return m_current_vertex_status;
-    }
-
-    void updateVertexStatusVisualization() {
-        m_updated_vertex_selections.setZero(3, n_vertices);
-        for (Index i = 0; i < std::max(m_updated_vertex_selections.cols(), m_updated_vertex_selections.cols()); i++) {
-            switch (m_current_vertex_status(0, i)) {
-            case VertexStatus::Movable:
-                m_updated_vertex_selections.col(i) = Vector3f(0.133, 0.694, 0.298);
-                break;
-            case VertexStatus::Pinned:
-                m_updated_vertex_selections.col(i) = Vector3f(0.5, 0.0, 0.0);
-                break;
-            case VertexStatus::Selected:
-                m_updated_vertex_selections.col(i) = Vector3f(0.0, 0.635, 0.909);
-                break;
-            default:
-                m_updated_vertex_selections.col(i) = Vector3f(0., 0., 0.);
-            }
-        }
-        updateVertexSelectionVisualization();
-        m_reupload_vertex_selections = true;
-    }
-
-    void updateVertexSelectionVisualization() {
-        if (m_updated_vertex_selections.rows() != 3 || m_updated_vertex_selections.cols() != n_vertices) {
-            m_updated_vertex_selections.setZero(3, n_vertices);
-        }
-        for (Index selVInd : m_selectedVertices) {
-            m_updated_vertex_selections.col(selVInd) = Vector3f(0.0, 0.635, 0.909);
-        }
-        m_reupload_vertex_selections = true;
-    }
-
-    void setFloorHeight(float floorHeight) {
-        m_floorHeight = floorHeight;
-        m_floorHeightChanged = true;
-    }
-
-    void setBoxLimits(float xWallsLimit, float yWallsLimit, float zWallsLimit) {
-        m_xWallsLimit = xWallsLimit;
-        m_yWallsLimit = yWallsLimit;
-        m_zWallsLimit = zWallsLimit;
-        m_boxLimitsChanged = true;
-    }
-
-    void showFloor(bool show) {
-        m_showFloor = show;
-    }
-
-<<<<<<< HEAD
-    void showBox(bool show) {
-        m_showBox = show;
-    }
-=======
-	void movePESphereTo(ProjDyn::Vector3 pos) {
-		m_pe_sphere.translateTo(pos);
-		m_sphereChanged = true;
-	}
-
-	void showPointExplosion(bool show) {
-		m_showPointExplosion = show;
-	}
->>>>>>> 1a60f481
-
-    void meshProcess() {
-        Point default_normal(0.0, 1.0, 0.0);
-        Surface_mesh::Vertex_property<Point> vertex_normal =
-                mesh.vertex_property<Point>("v:normal");
-        mesh.update_face_normals();
-        mesh.update_vertex_normals();
-
-		int j = 0;
-        MatrixXf mesh_points(3, n_vertices);
-        MatrixXu indices(3, n_faces);
-
-        for(auto f: mesh.faces()) {
-            vector<float> vv(3.0f);
-            int k = 0;
-            for (auto v: mesh.vertices(f)) {
-                vv[k] = v.idx();
-                ++k;
-            }
-            indices.col(j) << vv[0], vv[1], vv[2];
-            ++j;
-        }
-
-        // Create big matrices to send the data to the GPU with the required
-        // format
-        MatrixXf normals_attrib(3, n_vertices);
-
-        j = 0;
-        for (auto v: mesh.vertices()) {
-            mesh_points.col(j) << mesh.position(v).x,
-                                  mesh.position(v).y,
-                                  mesh.position(v).z;
-
-            normals_attrib.col(j) << vertex_normal[v].x,
-                                     vertex_normal[v].y,
-                                     vertex_normal[v].z;
-            ++j;
-        }
-        m_updated_shader_verts = mesh_points;
-
-        MatrixXf vertex_color(3, n_vertices);
-        vertex_color.setZero();
-        for (int i = 0; i < n_vertices; i++) vertex_color.col(i) = Vector3f(0.98, 0.59, 0.04);
-
-        mShader.bind();
-        mShader.uploadIndices(indices);
-        mShader.uploadAttrib("position", mesh_points);
-        mShader.uploadAttrib("normal", normals_attrib);
-        mShader.uploadAttrib("color", vertex_color);
-
-        // Initialize floor geom and shader
-        int floor_grid_length = 50;
-        int num_floor_points = floor_grid_length * floor_grid_length;
-        int num_floor_faces = (floor_grid_length - 1) * (floor_grid_length - 1) * 2;
-        m_floorPoints.resize(3, num_floor_points);
-        MatrixXf floor_normals(3, num_floor_points);
-        MatrixXu floor_indices(3, num_floor_faces);
-        float floor_min_xy = -100;
-        float floor_max_xy = 100;
-        float floor_cell_length = (float)(floor_max_xy - floor_min_xy) / (float)floor_grid_length;
-        for (int x = 0; x < floor_grid_length; x++) {
-            for (int y = 0; y < floor_grid_length; y++) {
-                m_floorPoints(0, x * floor_grid_length + y) = floor_min_xy + floor_cell_length * x;
-                m_floorPoints(1, x * floor_grid_length + y) = m_floorHeight;
-                m_floorPoints(2, x * floor_grid_length + y) = floor_min_xy + floor_cell_length * y;
-                floor_normals(0, x * floor_grid_length + y) = 0;
-                floor_normals(1, x * floor_grid_length + y) = 1;
-                floor_normals(2, x * floor_grid_length + y) = 0;
-            }
-        }
-        for (int x = 0; x < floor_grid_length - 1; x++) {
-            for (int y = 0; y < floor_grid_length - 1; y++) {
-                int cell_ind = (x * (floor_grid_length - 1) + y) * 2;
-                floor_indices(0, cell_ind) = x * floor_grid_length + y;
-                floor_indices(1, cell_ind) = (x + 1) * floor_grid_length + y;
-                floor_indices(2, cell_ind) = x * floor_grid_length + (y + 1);
-                floor_indices(0, cell_ind + 1) = (x + 1) * floor_grid_length + y;
-                floor_indices(1, cell_ind + 1) = (x + 1) * floor_grid_length + (y + 1);
-                floor_indices(2, cell_ind + 1) = x * floor_grid_length + (y + 1);
-
-            }
-        }
-
-        m_numFloorFaces = floor_indices.cols();
-        mFloorShader.bind();
-        mFloorShader.uploadIndices(floor_indices);
-        mFloorShader.uploadAttrib("position", m_floorPoints);
-        mFloorShader.uploadAttrib("normal", floor_normals);
-
-<<<<<<< HEAD
-        // Initialize walls geom and shader
-        int face_grid_length = 10;
-        int num_face_points = face_grid_length * face_grid_length;
-        int num_face_faces = (face_grid_length - 1) * (face_grid_length - 1) * 2;
-        int num_box_faces = num_face_faces * 6;
-        m_boxPoints.resize(3, 6 * num_face_points);
-        MatrixXu box_indices(3, num_box_faces);
-        float x_wall_cell_length = (float)(2 * m_xWallsLimit) / (float)face_grid_length;
-        float y_wall_cell_length = (float)(2 * m_yWallsLimit) / (float)face_grid_length;
-        float z_wall_cell_length = (float)(2 * m_zWallsLimit) / (float)face_grid_length;
-
-        // Initialize x walls
-        for (int y = 0; y < face_grid_length; y++)
-        {
-            for (int z = 0; z < face_grid_length; z++)
-            {
-                // Intialize positive wall points
-                int col1 = y * face_grid_length + z;
-                m_boxPoints(0, col1) = m_xWallsLimit;
-                m_boxPoints(1, col1) = -m_yWallsLimit + y_wall_cell_length * y;
-                m_boxPoints(2, col1) = -m_zWallsLimit + z_wall_cell_length * z;
-
-                // Intialize negative wall points
-                int col2 = y * face_grid_length + z + num_face_points;
-                m_boxPoints(0, col2) = -m_xWallsLimit;
-                m_boxPoints(1, col2) = -m_yWallsLimit + y_wall_cell_length * y;
-                m_boxPoints(2, col2) = -m_zWallsLimit + z_wall_cell_length * z;
-            }
-        }
-
-        for (int y = 0; y < face_grid_length - 1; y++)
-        {
-            for (int z = 0; z < face_grid_length - 1; z++)
-            {
-                // Intialize positive wall faces
-                int cell_ind1 = (y * (face_grid_length - 1) + z) * 2;
-                int offset1 = y * face_grid_length + z;
-
-                box_indices(0, cell_ind1) = y * face_grid_length + z + offset1;
-                box_indices(1, cell_ind1) = (y + 1) * face_grid_length + z + offset1;
-                box_indices(2, cell_ind1) = y * face_grid_length + (z + 1) + offset1;
-                
-                box_indices(0, cell_ind1 + 1) = (y + 1) * face_grid_length + z + offset1;
-                box_indices(1, cell_ind1 + 1) = (y + 1) * face_grid_length + (z + 1) + offset1;
-                box_indices(2, cell_ind1 + 1) = y * face_grid_length + (z + 1) + offset1;
-
-                // Intialize negative wall faces
-                int cell_ind2 = (y * (face_grid_length - 1) + z) * 2 + num_face_faces;
-                int offset2 = y * face_grid_length + z + num_face_points;
-
-                box_indices(0, cell_ind2) = y * face_grid_length + z + offset2;
-                box_indices(1, cell_ind2) = (y + 1) * face_grid_length + z + offset2;
-                box_indices(2, cell_ind2) = y * face_grid_length + (z + 1) + offset2;
-                
-                box_indices(0, cell_ind2 + 1) = (y + 1) * face_grid_length + z + offset2;
-                box_indices(1, cell_ind2 + 1) = (y + 1) * face_grid_length + (z + 1) + offset2;
-                box_indices(2, cell_ind2 + 1) = y * face_grid_length + (z + 1) + offset2;
-            }
-        }
-
-        // Initialize y walls
-        for (int x = 0; x < face_grid_length; x++)
-        {
-            for (int z = 0; z < face_grid_length; z++)
-            {
-                // Intialize positive wall points
-                int col1 = x * face_grid_length + z + 2 * num_face_points;
-                m_boxPoints(0, col1) = -m_xWallsLimit + x_wall_cell_length * x;
-                m_boxPoints(1, col1) = m_yWallsLimit;
-                m_boxPoints(2, col1) = -m_zWallsLimit + z_wall_cell_length * z;
-
-                // Intialize negative wall points
-                int col2 = x * face_grid_length + z + 3 * num_face_points;
-                m_boxPoints(0, col2) = -m_xWallsLimit + x_wall_cell_length * x;
-                m_boxPoints(1, col2) = m_yWallsLimit;
-                m_boxPoints(2, col2) = -m_zWallsLimit + z_wall_cell_length * z;
-            }
-        }
-
-        for (int x = 0; x < face_grid_length - 1; x++)
-        {
-            for (int z = 0; z < face_grid_length - 1; z++)
-            {
-                // Intialize positive wall faces
-                int cell_ind1 = (x * (face_grid_length - 1) + z) * 2 + 2 * num_face_faces;
-                int offset1 = x * face_grid_length + z + 2 * num_face_points;
-
-                box_indices(0, cell_ind1) = x * face_grid_length + z + offset1;
-                box_indices(1, cell_ind1) = (x + 1) * face_grid_length + z + offset1;
-                box_indices(2, cell_ind1) = x * face_grid_length + (z + 1) + offset1;
-                
-                box_indices(0, cell_ind1 + 1) = (x + 1) * face_grid_length + z + offset1;
-                box_indices(1, cell_ind1 + 1) = (x + 1) * face_grid_length + (z + 1) + offset1;
-                box_indices(2, cell_ind1 + 1) = x * face_grid_length + (z + 1) + offset1;
-
-                // Intialize negative wall faces
-                int cell_ind2 = (x * (face_grid_length - 1) + z) * 2 + 3 * num_face_faces;
-                int offset2 = x * face_grid_length + z + 3 * num_face_points;
-
-                box_indices(0, cell_ind2) = x * face_grid_length + z + offset2;
-                box_indices(1, cell_ind2) = (x + 1) * face_grid_length + z + offset2;
-                box_indices(2, cell_ind2) = x * face_grid_length + (z + 1) + offset2;
-                
-                box_indices(0, cell_ind2 + 1) = (x + 1) * face_grid_length + z + offset2;
-                box_indices(1, cell_ind2 + 1) = (x + 1) * face_grid_length + (z + 1) + offset2;
-                box_indices(2, cell_ind2 + 1) = x * face_grid_length + (z + 1) + offset2;
-            }
-        }
-
-        // Initialize z walls
-        for (int x = 0; x < face_grid_length; x++)
-        {
-            for (int y = 0; y < face_grid_length; y++)
-            {
-                // Intialize positive wall points
-                int col1 = x * face_grid_length + y + 4 * num_face_points;
-                m_boxPoints(0, col1) = -m_xWallsLimit + x_wall_cell_length * x;
-                m_boxPoints(1, col1) = -m_yWallsLimit + y_wall_cell_length * y;
-                m_boxPoints(2, col1) = m_zWallsLimit;
-
-                // Intialize negative wall points
-                int col2 = x * face_grid_length + y + 5 * num_face_points;
-                m_boxPoints(0, col2) = -m_xWallsLimit + x_wall_cell_length * x;
-                m_boxPoints(1, col2) = -m_yWallsLimit + y_wall_cell_length * y;
-                m_boxPoints(2, col2) = -m_zWallsLimit;
-            }
-        }
-
-        for (int x = 0; x < face_grid_length - 1; x++)
-        {
-            for (int y = 0; y < face_grid_length - 1; y++)
-            {
-                // Intialize positive wall faces
-                int cell_ind1 = (x * (face_grid_length - 1) + y) * 2 + 4 * num_face_faces;
-                int offset1 = x * face_grid_length + y + 4 * num_face_points;
-
-                box_indices(0, cell_ind1) = x * face_grid_length + y + offset1;
-                box_indices(1, cell_ind1) = (x + 1) * face_grid_length + y + offset1;
-                box_indices(2, cell_ind1) = x * face_grid_length + (y + 1) + offset1;
-                
-                box_indices(0, cell_ind1 + 1) = (x + 1) * face_grid_length + y + offset1;
-                box_indices(1, cell_ind1 + 1) = (x + 1) * face_grid_length + (y + 1) + offset1;
-                box_indices(2, cell_ind1 + 1) = x * face_grid_length + (y + 1) + offset1;
-
-                // Intialize negative wall faces
-                int cell_ind2 = (x * (face_grid_length - 1) + y) * 2 + 5 * num_face_faces;
-                int offset2 = x * face_grid_length + y + 5 * num_face_points;
-
-                box_indices(0, cell_ind2) = x * face_grid_length + y + offset2;
-                box_indices(1, cell_ind2) = (x + 1) * face_grid_length + y + offset2;
-                box_indices(2, cell_ind2) = x * face_grid_length + (y + 1) + offset2;
-                
-                box_indices(0, cell_ind2 + 1) = (x + 1) * face_grid_length + y + offset2;
-                box_indices(1, cell_ind2 + 1) = (x + 1) * face_grid_length + (y + 1) + offset2;
-                box_indices(2, cell_ind2 + 1) = x * face_grid_length + (y + 1) + offset2;
-            }
-        }
-
-        /*int i = 0;
-        for (int x = -m_xWallsLimit; x <= m_xWallsLimit; x += 2 * m_xWallsLimit) {
-            for (int y = -m_yWallsLimit; y <= m_yWallsLimit; y += 2 * m_yWallsLimit) {
-                for (int z = -m_zWallsLimit; z <= m_zWallsLimit; z += 2 * m_zWallsLimit) {
-                    m_boxPoints.col(i++) << x, y, z;
-                }
-            }
-        }*/
-        
-        /*for (int x = 0; x < box_indices.cols(); x++) {
-            box_indices.col(x) << 
-        }*/
-
-        /*m_boxPoints.col(0) << -m_xWallsLimit,  m_yWallsLimit,  m_zWallsLimit;
-        m_boxPoints.col(1) << -m_xWallsLimit,  m_yWallsLimit, -m_zWallsLimit;
-        m_boxPoints.col(2) <<  m_xWallsLimit,  m_yWallsLimit, -m_zWallsLimit;
-        m_boxPoints.col(3) <<  m_xWallsLimit,  m_yWallsLimit,  m_zWallsLimit;
-        m_boxPoints.col(4) << -m_xWallsLimit, -m_yWallsLimit,  m_zWallsLimit;
-        m_boxPoints.col(5) << -m_xWallsLimit, -m_yWallsLimit, -m_zWallsLimit;
-        m_boxPoints.col(6) <<  m_xWallsLimit, -m_yWallsLimit, -m_zWallsLimit;
-        m_boxPoints.col(7) <<  m_xWallsLimit, -m_yWallsLimit,  m_zWallsLimit;
-        
-        box_indices.col( 0) << 0, 1, 3;
-        box_indices.col( 1) << 3, 2, 1;
-        box_indices.col( 2) << 3, 2, 6;
-        box_indices.col( 3) << 6, 7, 3;
-        box_indices.col( 4) << 7, 6, 5;
-        box_indices.col( 5) << 5, 4, 7;
-        box_indices.col( 6) << 4, 5, 1;
-        box_indices.col( 7) << 1, 0, 4;
-        box_indices.col( 8) << 4, 0, 3;
-        box_indices.col( 9) << 3, 7, 4;
-        box_indices.col(10) << 5, 6, 2;
-        box_indices.col(11) << 2, 1, 5;*/
-
-        m_numBoxFaces = num_box_faces;
-        mBoxShader.bind();
-        mBoxShader.uploadIndices(box_indices);
-        mBoxShader.uploadAttrib("position", m_boxPoints);
-=======
-		// Initialize Point Explosion shader
-		MatrixXf sphere_v_color(3, m_pe_sphere.getNumFace());
-		sphere_v_color.setZero();
-		for (int i = 0; i < m_pe_sphere.getNumFace(); i++) sphere_v_color.col(i) = Vector3f(0.98, 0.59, 0.04);
-		mPointExplosionShader.bind();
-		mPointExplosionShader.uploadIndices(m_pe_sphere.getSphereIndicesGrid());
-		mPointExplosionShader.uploadAttrib("position", m_pe_sphere.getSpherePointsGrid());
-		mPointExplosionShader.uploadAttrib("normal", m_pe_sphere.getSphereNormalsGrid());
-		mPointExplosionShader.uploadAttrib("color", sphere_v_color);
->>>>>>> 1a60f481
-
-        MatrixXf selected(3, n_vertices);
-        selected.setZero();
-        m_updated_vertex_selections.setZero(3, n_vertices);
-        m_current_vertex_status.setZero(1, n_vertices);
-        mSelectedVertexShader.bind();
-        mSelectedVertexShader.uploadIndices(indices);
-        mSelectedVertexShader.uploadAttrib("position", mesh_points);
-        mSelectedVertexShader.uploadAttrib("selected", selected);
-
-        MatrixXu simple_indices(3, 1);
-        simple_indices << 0, 1, 2;
-        MatrixXf zeros(3, 3);
-        zeros.setZero();
-        mSelectionQuadShader.bind();
-        mSelectionQuadShader.uploadIndices(simple_indices);
-        mSelectionQuadShader.uploadAttrib("position", zeros);
-    }
-
-    void initGUI() {
-        window = new Window(this, "Controls");
-        window->setPosition(Vector2i(15, 15));
-        window->setLayout(new GroupLayout());
-
-        PopupButton *popupBtn = new PopupButton(window, "Open a mesh", ENTYPO_ICON_EXPORT);
-        Popup *popup = popupBtn->popup();
-		popup->setLayout(new GroupLayout());
-
-        Button* b = new Button(popup, "Eight");
-        b->setCallback([this,popupBtn]() {
-            loadMesh("../data/eight.off");
-            popupBtn->setPushed(false);
-        });
-
-        b = new Button(popup, "Small Sphere");
-        b->setCallback([this,popupBtn]() {
-            loadMesh("../data/small_sphere.obj");
-            popupBtn->setPushed(false);
-        });
-
-        b = new Button(popup, "Max-Planck");
-        b->setCallback([this, popupBtn]() {
-            loadMesh("../data/max.off");
-            popupBtn->setPushed(false);
-        });
-
-        b = new Button(popup, "Open from disk");
-        b->setCallback([this, popupBtn] {
-            std::string load_file = file_dialog(
-                { {"off", "OFF File"}, {"obj", "Obj File"} }, false);
-            std::cout << load_file << std::endl;
-            loadMesh(load_file);
-            popupBtn->setPushed(false);
-        });
-
-        new Label(window, "Display Control", "sans-bold");
-
-        b = new Button(window, "Wireframe");
-        b->setFlags(Button::ToggleButton);
-        b->setChangeCallback([this](bool wireframe) {
-            this->wireframe =! this->wireframe;
-        });
-
-        performLayout();
-    }
-
-    void initShaders() {
-        // Shaders
-<<<<<<< HEAD
-        mShader.init(
-            "a_simple_shader",
-
-            /* Vertex shader */
-            "#version 330\n"
-            "uniform mat4 MV;\n"
-            "uniform mat4 P;\n"
-
-            "in vec3 position;\n"
-            "in vec3 normal;\n"
-            "in vec3 color;\n"
-
-            "out vec3 fcolor;\n"
-            "out vec3 fnormal;\n"
-            "out vec3 view_dir;\n"
-            "out vec3 light_dir;\n"
-
-            "void main() {\n"
-            "    vec4 vpoint_mv = MV * vec4(position, 1.0);\n"
-            "    gl_Position = P * vpoint_mv;\n"
-            "    fcolor = color;\n"
-            "    fnormal = mat3(transpose(inverse(MV))) * normal;\n"
-            "    light_dir = vec3(0.0, 3.0, 3.0) - vpoint_mv.xyz;\n"
-            "    view_dir = -vpoint_mv.xyz;\n"
-            "}",
-
-            /* Fragment shader */
-            "#version 330\n"
-            "uniform vec3 intensity;\n"
-
-            "in vec3 fcolor;\n"
-            "in vec3 fnormal;\n"
-            "in vec3 view_dir;\n"
-            "in vec3 light_dir;\n"
-
-            "out vec4 color;\n"
-
-            "void main() {\n"
-            "    vec3 c = vec3(0.0);\n"
-            "    c += vec3(1.0)*vec3(0.18, 0.1, 0.1);\n"
-            "    vec3 n = normalize(fnormal);\n"
-            "    vec3 v = normalize(view_dir);\n"
-            "    vec3 l = normalize(light_dir);\n"
-            "    float lambert = dot(n,l);\n"
-            "    if(lambert > 0.0) {\n"
-            "        c += vec3(1.0)*vec3(0.9, 0.5, 0.5)*lambert;\n"
-            "        vec3 v = normalize(view_dir);\n"
-            "        vec3 r = reflect(-l,n);\n"
-            "        c += vec3(1.0)*vec3(0.8, 0.8, 0.8)*pow(max(dot(r,v), 0.0), 90.0);\n"
-            "    }\n"
-            "    c *= fcolor;\n"
-            "    if (intensity == vec3(0.0)) {\n"
-            "        c = intensity;\n"
-            "    }\n"
-            "    color = vec4(c, 1.0);\n"
-            "}"
-        );
-
-        mFloorShader.init(
-            "floor_shader",
-
-            /* Vertex shader */
-            "#version 330\n"
-            "uniform mat4 MV;\n"
-            "uniform mat4 P;\n"
-
-            "in vec3 position;\n"
-            "in vec3 normal;\n"
-
-            "out vec3 fnormal;\n"
-            "out vec3 view_dir;\n"
-            "out vec3 light_dir;\n"
-
-            "void main() {\n"
-            "    vec4 vpoint_mv = MV * vec4(position, 1.0);\n"
-            "    gl_Position = P * vpoint_mv;\n"
-            "    fnormal = mat3(transpose(inverse(MV))) * normal;\n"
-            "    light_dir = vec3(0.0, 3.0, 3.0) - vpoint_mv.xyz;\n"
-            "    view_dir = -vpoint_mv.xyz;\n"
-            "}",
-
-            /* Fragment shader */
-            "#version 330\n"
-            "uniform vec3 intensity;\n"
-            "uniform float opacity;\n"
-
-            "in vec3 fnormal;\n"
-            "in vec3 view_dir;\n"
-            "in vec3 light_dir;\n"
-
-            "out vec4 color;\n"
-
-            "void main() {\n"
-            "    vec3 c = vec3(0.0);\n"
-            "    c += vec3(1.0)*vec3(0.18, 0.1, 0.1);\n"
-            "    vec3 n = normalize(fnormal);\n"
-            "    vec3 v = normalize(view_dir);\n"
-            "    vec3 l = normalize(light_dir);\n"
-            "    float lambert = dot(n,l);\n"
-            "    if(lambert > 0.0) {\n"
-            "        c += vec3(1.0)*vec3(0.9, 0.5, 0.5)*lambert;\n"
-            "        vec3 v = normalize(view_dir);\n"
-            "        vec3 r = reflect(-l,n);\n"
-            "        c += vec3(1.0)*vec3(0.8, 0.8, 0.8)*pow(max(dot(r,v), 0.0), 90.0);\n"
-            "    }\n"
-            "    c *= vec3(0.23, 0.29, 0.4);\n"
-            "    if (intensity == vec3(0.0)) {\n"
-            "        c = intensity;\n"
-            "    }\n"
-            "    color = vec4(c, opacity);\n"
-            "}"
-        );
-
-        mBoxShader.init(
-            "box_shader",
-
-            /* Vertex shader */
-            "#version 330\n"
-            "uniform mat4 MV;\n"
-            "uniform mat4 P;\n"
-
-            "in vec3 position;\n"
-
-            "out vec3 frag_position;\n"
-
-            "void main() {\n"
-            "    gl_Position = P * MV * vec4(position, 1.0);\n"
-            "    frag_position = position;\n"
-            "}",
-
-            /* Fragment shader */
-            "#version 330\n"
-
-            "uniform vec3 greenColor;\n"
-            "uniform float x_walls_limit;\n"
-            "uniform float y_walls_limit;\n"
-            "uniform float z_walls_limit;\n"
-
-            "in vec3 frag_position;\n"
-
-            "out vec4 color;\n"
-
-            "bool is_on_wall(int axis, float walls_limit) {\n"
-            "    return abs(frag_position[axis] - walls_limit) < 1.5 || abs(frag_position[axis] + walls_limit) < 1.5;\n"
-            "}\n"
-
-            "void main() {\n"
-            "    bool is_on_x_wall = is_on_wall(0, x_walls_limit);\n"
-            "    bool is_on_y_wall = is_on_wall(1, y_walls_limit);\n"
-            "    bool is_on_z_wall = is_on_wall(2, z_walls_limit);\n"
-            "    bool is_edge = (is_on_x_wall && is_on_y_wall) || (is_on_x_wall && is_on_z_wall) || (is_on_y_wall && is_on_z_wall);\n"
-            //"    color = is_edge ? vec4(greenColor, 1) : vec4(0);\n"
-            "    color = is_edge ? vec4(greenColor, 1.0) : vec4(1, 0.5, 0.5, 0.1);\n"
-            //m"    color = vec4(greenColor, 1);\n"
-            "}"
-        );
-=======
-		mShader.init(
-			"a_simple_shader",
-
-			/* Vertex shader */
-			"#version 330\n"
-			"uniform mat4 MV;\n"
-			"uniform mat4 P;\n"
-
-			"in vec3 position;\n"
-			"in vec3 normal;\n"
-			"in vec3 color;\n"
-
-			"out vec3 fcolor;\n"
-			"out vec3 fnormal;\n"
-			"out vec3 view_dir;\n"
-			"out vec3 light_dir;\n"
-
-			"void main() {\n"
-			"    vec4 vpoint_mv = MV * vec4(position, 1.0);\n"
-			"    gl_Position = P * vpoint_mv;\n"
-			"    fcolor = color;\n"
-			"    fnormal = mat3(transpose(inverse(MV))) * normal;\n"
-			"    light_dir = vec3(0.0, 3.0, 3.0) - vpoint_mv.xyz;\n"
-			"    view_dir = -vpoint_mv.xyz;\n"
-			"}",
-
-			/* Fragment shader */
-			"#version 330\n"
-			"uniform vec3 intensity;\n"
-
-			"in vec3 fcolor;\n"
-			"in vec3 fnormal;\n"
-			"in vec3 view_dir;\n"
-			"in vec3 light_dir;\n"
-
-			"out vec4 color;\n"
-
-			"void main() {\n"
-			"    vec3 c = vec3(0.0);\n"
-			"    c += vec3(1.0)*vec3(0.18, 0.1, 0.1);\n"
-			"    vec3 n = normalize(fnormal);\n"
-			"    vec3 v = normalize(view_dir);\n"
-			"    vec3 l = normalize(light_dir);\n"
-			"    float lambert = dot(n,l);\n"
-			"    if(lambert > 0.0) {\n"
-			"        c += vec3(1.0)*vec3(0.9, 0.5, 0.5)*lambert;\n"
-			"        vec3 v = normalize(view_dir);\n"
-			"        vec3 r = reflect(-l,n);\n"
-			"        c += vec3(1.0)*vec3(0.8, 0.8, 0.8)*pow(max(dot(r,v), 0.0), 90.0);\n"
-			"    }\n"
-			"    c *= fcolor;\n"
-			"    if (intensity == vec3(0.0)) {\n"
-			"        c = intensity;\n"
-			"    }\n"
-			"    color = vec4(c, 1.0);\n"
-			"}"
-		);
-
-		mFloorShader.init(
-		    "floor_shader",
-
-		    /* Vertex shader */
-		    "#version 330\n"
-		    "uniform mat4 MV;\n"
-		    "uniform mat4 P;\n"
-
-		    "in vec3 position;\n"
-		    "in vec3 normal;\n"
-
-		    "out vec3 fnormal;\n"
-		    "out vec3 view_dir;\n"
-		    "out vec3 light_dir;\n"
-			"out vec3 pos;\n"
-
-		    "void main() {\n"
-		    "    vec4 vpoint_mv = MV * vec4(position, 1.0);\n"
-		    "    gl_Position = P * vpoint_mv;\n"
-		    "    fnormal = mat3(transpose(inverse(MV))) * normal;\n"
-		    "    light_dir = vec3(0.0, 3.0, 3.0) - vpoint_mv.xyz;\n"
-		    "    view_dir = -vpoint_mv.xyz;\n"
-			"	 pos = position;\n"
-		    "}",
-
-		    /* Fragment shader */
-		    "#version 330\n"
-		    "uniform vec3 intensity;\n"
-
-		    "in vec3 fnormal;\n"
-		    "in vec3 view_dir;\n"
-		    "in vec3 light_dir;\n"
-			"in vec3 pos;\n"
-
-		    "out vec4 color;\n"
-
-		    "void main() {\n"
-		    "    vec3 c = vec3(0.0);\n"
-		    "    c += vec3(1.0)*vec3(0.18, 0.1, 0.1);\n"
-		    "    vec3 n = normalize(fnormal);\n"
-		    "    vec3 v = normalize(view_dir);\n"
-		    "    vec3 l = normalize(light_dir);\n"
-		    "    float lambert = dot(n,l);\n"
-		    "    if(lambert > 0.0) {\n"
-		    "        c += vec3(1.0)*vec3(0.9, 0.5, 0.5)*lambert;\n"
-		    "        vec3 v = normalize(view_dir);\n"
-		    "        vec3 r = reflect(-l,n);\n"
-		    "        c += vec3(1.0)*vec3(0.8, 0.8, 0.8)*pow(max(dot(r,v), 0.0), 90.0);\n"
-		    "    }\n"
-		    "    c *= vec3(0.23, 0.29, 0.4);\n"
-		    "    if (intensity == vec3(0.0)) {\n"
-		    "        c = intensity;\n"
-		    "    }\n"
-			"	 float x = pos[0];\n"
-			"	 float z = pos[2];\n"
-			"	 float tmp = (z - pow(x*x, 1.0/3.0));\n"
-			"	 float y = tmp*tmp + x*x - 1;\n"
-			"	 if (y < 0) c = vec3(1.0, 0.0, 0.0);\n"
-		    "    color = vec4(c, 1.0);\n"
-		    "}"
-		);
->>>>>>> 1a60f481
-
-        mSelectedVertexShader.init(
-            "selected_vertex_shader",
-            /* Vertex shader */
-            "#version 330\n\n"
-
-            "uniform mat4 MV;\n"
-            "uniform mat4 P;\n"
-
-            "in vec3 position;\n"
-            "in vec3 selected;\n"
-
-            "out vec3 vertexSelected;\n"
-
-            "void main() {\n"
-            "    vertexSelected = selected;\n"
-            "    gl_Position = P * (MV * vec4(position, 1.0));\n"
-            "}",
-
-            /* Fragment shader */
-            "#version 330\n\n"
-
-            "out vec4 color;\n"
-
-            "in vec3 diamondColor;\n"
-
-            "void main() {\n"
-            "    color = vec4(diamondColor, 1);\n"
-            "}",
-
-
-            /* Geometry shader */
-            "#version 330\n\n"
-
-            "layout (triangles) in;\n"
-            "layout (line_strip, max_vertices = 15) out;\n"
-
-            "uniform mat4 MV;\n"
-            "uniform mat4 P;\n"
-
-            "in vec3 vertexSelected[];\n"
-
-            "out vec3 diamondColor;\n"
-
-            "void creatediamond(int index) {\n"
-            "   diamondColor = vertexSelected[index];\n"
-            "   if (diamondColor.x + diamondColor.y + diamondColor.z < 0.00001) return;"
-            "   gl_Position = gl_in[index].gl_Position;\n"
-            "   gl_Position.x = gl_Position.x + 0.035f;\n"
-            "   EmitVertex();\n"
-            "   gl_Position.x = gl_Position.x - 0.035f;\n"
-            "   gl_Position.y = gl_Position.y + 0.035f;\n"
-            "   EmitVertex();\n"
-            "   gl_Position.x = gl_Position.x - 0.035f;\n"
-            "   gl_Position.y = gl_Position.y - 0.035f;\n"
-            "   EmitVertex();\n"
-            "   gl_Position.x = gl_Position.x + 0.035f;\n"
-            "   gl_Position.y = gl_Position.y - 0.035f;\n"
-            "   EmitVertex();\n"
-            "   gl_Position.x = gl_Position.x + 0.035f;\n"
-            "   gl_Position.y = gl_Position.y + 0.035f;\n"
-            "   EmitVertex();\n"
-            "   EndPrimitive();\n"
-            "}\n"
-
-            "void main() {\n"
-            "   creatediamond(0);\n"
-            "   creatediamond(1);\n"
-            "   creatediamond(2);\n"
-            "}"
-        );
-
-        mSelectionQuadShader.init(
-            "selection_shader",
-            /* Vertex shader */
-            "#version 330\n\n"
-
-            "in vec3 position;\n"
-
-            "void main() {\n"
-            "    gl_Position = vec4(position.x, position.y, 0. , 1.0);\n"
-            "}",
-
-            /* Fragment shader */
-            "#version 330\n\n"
-
-            "out vec4 color;\n"
-
-            "void main() {\n"
-            "    color = vec4(1, 1, 1, 1);\n"
-            "}",
-
-
-            /* Geometry shader */
-            "#version 330\n\n"
-
-            "layout (triangles) in;\n"
-            "layout (line_strip, max_vertices = 5) out;\n"
-
-            "void main() {\n"
-            "   gl_Position = gl_in[0].gl_Position;\n"
-            "   EmitVertex();\n"
-            "   gl_Position = gl_in[1].gl_Position;\n"
-            "   EmitVertex();\n"
-            "   gl_Position = gl_in[2].gl_Position;\n"
-            "   EmitVertex();\n"
-            "   gl_Position.x = gl_in[2].gl_Position.x;\n"
-            "   gl_Position.y = gl_in[0].gl_Position.y;\n"
-            "   EmitVertex();\n"
-            "   gl_Position = gl_in[0].gl_Position;\n"
-            "   EmitVertex();\n"
-            "   EndPrimitive();\n"
-            "}"
-        );
-
-		mPointExplosionShader.init(
-			"point_explosion_shader",
-
-			/* Vertex shader */
-			"#version 330\n"
-			"uniform mat4 MV;\n"
-			"uniform mat4 P;\n"
-
-			"in vec3 position;\n"
-			"in vec3 normal;\n"
-			"in vec3 color;\n"
-
-			"out vec3 fcolor;\n"
-			"out vec3 fnormal;\n"
-			"out vec3 view_dir;\n"
-			"out vec3 light_dir;\n"
-
-			"void main() {\n"
-			"    vec4 vpoint_mv = MV * vec4(position, 1.0);\n"
-			"    gl_Position = P * vpoint_mv;\n"
-			"    fcolor = color;\n"
-			"    fnormal = mat3(transpose(inverse(MV))) * normal;\n"
-			"    light_dir = vec3(0.0, 3.0, 3.0) - vpoint_mv.xyz;\n"
-			"    view_dir = -vpoint_mv.xyz;\n"
-			"}",
-
-			/* Fragment shader */
-			"#version 330\n"
-			"uniform vec3 intensity;\n"
-
-			"in vec3 fcolor;\n"
-			"in vec3 fnormal;\n"
-			"in vec3 view_dir;\n"
-			"in vec3 light_dir;\n"
-
-			"out vec4 color;\n"
-
-			"void main() {\n"
-			"    vec3 c = vec3(0.0);\n"
-			"    c += vec3(1.0)*vec3(0.18, 0.1, 0.1);\n"
-			"    vec3 n = normalize(fnormal);\n"
-			"    vec3 v = normalize(view_dir);\n"
-			"    vec3 l = normalize(light_dir);\n"
-			"    float lambert = dot(n,l);\n"
-			"    if(lambert > 0.0) {\n"
-			"        c += vec3(1.0)*vec3(0.9, 0.5, 0.5)*lambert;\n"
-			"        vec3 v = normalize(view_dir);\n"
-			"        vec3 r = reflect(-l,n);\n"
-			"        c += vec3(1.0)*vec3(0.8, 0.8, 0.8)*pow(max(dot(r,v), 0.0), 90.0);\n"
-			"    }\n"
-			"    c *= fcolor;\n"
-			"    if (intensity == vec3(0.0)) {\n"
-			"        c = intensity;\n"
-			"    }\n"
-			"    color = vec4(c, 1.0);\n"
-			"}"
-		);
-    }
-
-    ~Viewer() {
-        mShader.free();
-        mSelectedVertexShader.free();
-    }
-
-    Point computeCenter(Surface_mesh *mesh) {
-        Point center = Point(0.0f);
-
-        for (auto v: mesh->vertices()) {
-            center += mesh->position(v);
-        }
-
-        return center/mesh->n_vertices();
-    }
-
-    virtual bool keyboardEvent(int key, int scancode, int action, int modifiers) {
-        if (Screen::keyboardEvent(key, scancode, action, modifiers)) {
-            return true;
-        }
-        if (key == GLFW_KEY_ESCAPE && action == GLFW_PRESS) {
-            setVisible(false);
-            return true;
-        }
-        return false;
-    }
-
-    virtual void draw(NVGcontext *ctx) {
-        /* Draw the user interface */
-        Screen::draw(ctx);
-    }
-
-    Vector2f getScreenCoord() {
-        Vector2i pos = mousePos();
-        return Vector2f(2.0f * (float)pos.x() / width() - 1.0f,
-                        1.0f - 2.0f * (float)pos.y() / height());
-    }
-
-    void repaint() {
-        //glfwPostEmptyEvent();
-    }
-
-    const std::vector<Index>& getSelectedVertices() {
-        return m_selectedVertices;
-    }
-
-    void setSelectedVertices(const std::vector<Index>& vertInds) {
-        m_selectedVertices = vertInds;
-        updateVertexStatusVisualization();
-    }
-
-    virtual void drawContents() {
-        using namespace nanogui;
-
-		/* Pre-draw callback */
-		if (m_pre_draw_callback) {
-			if (!m_pre_draw_callback(this)) {
-				return;
-			}
-		}
-
-		/* Draw the window contents using OpenGL */
-		mShader.bind();
-
-		if (m_reupload_vertices) {
-			mShader.uploadAttrib("position", m_updated_shader_verts);
-		}
-
-        if (m_reupload_normals) {
-			mShader.uploadAttrib("normal", m_updated_shader_normals);
-		}
-
-        Eigen::Matrix4f model, view, proj;
-        computeCameraMatrices(model, view, proj);
-
-        Matrix4f mv = view*model;
-        Matrix4f p = proj;
-
-        /* MVP uniforms */
-        mShader.setUniform("MV", mv);
-        mShader.setUniform("P", p);
-
-        /* Setup OpenGL (making sure the GUI doesn't disable these */
-        glEnable(GL_DEPTH_TEST);
-        glDisable(GL_CULL_FACE);
-
-        /* Render everything */
-        if (wireframe) {
-            glEnable(GL_POLYGON_OFFSET_FILL);
-            glPolygonOffset(1.0, 1.0);
-            glPolygonMode(GL_FRONT_AND_BACK, GL_FILL);
-        }
-
-        Vector3f colors(0.98, 0.59, 0.04);
-        mShader.setUniform("intensity", colors);
-        mShader.drawIndexed(GL_TRIANGLES, 0, n_faces);
-
-        if (wireframe) {
-            glDisable(GL_POLYGON_OFFSET_FILL);
-            glPolygonMode(GL_FRONT_AND_BACK, GL_LINE);
-            colors << 0.0, 0.0, 0.0;
-            mShader.setUniform("intensity", colors);
-            mShader.drawIndexed(GL_TRIANGLES, 0, n_faces);
-            glPolygonMode(GL_FRONT_AND_BACK, GL_FILL);
-        }
-
-        if (m_showFloor) {
-            mFloorShader.bind();
-            if (m_floorHeightChanged) {
-                m_floorPoints.row(1).setConstant(m_floorHeight);
-                mFloorShader.uploadAttrib("position", m_floorPoints);
-                m_floorHeightChanged = false;
-            }
-            Vector3f color(1, 1, 1);
-            mFloorShader.setUniform("MV", mv);
-            mFloorShader.setUniform("P", p);
-            mFloorShader.setUniform("intensity", color);
-            mFloorShader.setUniform("opacity", 0.2);
-            mFloorShader.drawIndexed(GL_TRIANGLES, 0, m_numFloorFaces);
-        }
-
-<<<<<<< HEAD
-        if (m_showBox) {
-            mBoxShader.bind();
-            if (m_boxLimitsChanged) {
-                mBoxShader.uploadAttrib("position", m_boxPoints);
-                m_boxLimitsChanged = false;
-            }
-            Vector3f color(0.5, 1, 0.5);
-            mBoxShader.setUniform("MV", mv);
-            mBoxShader.setUniform("P", p);
-            mBoxShader.setUniform("greenColor", color);
-            mBoxShader.setUniform("x_walls_limit", m_xWallsLimit);
-            mBoxShader.setUniform("y_walls_limit", m_yWallsLimit);
-            mBoxShader.setUniform("z_walls_limit", m_zWallsLimit);
-            mBoxShader.drawIndexed(GL_TRIANGLES, 0, m_numBoxFaces);
-        }
-=======
-		if (m_showPointExplosion) {
-			mPointExplosionShader.bind();
-			if (m_sphereChanged) {
-				mPointExplosionShader.uploadAttrib("position", m_pe_sphere.getSpherePointsGrid());
-				m_sphereChanged = false;
-			}
-			mPointExplosionShader.setUniform("MV", mv);
-			mPointExplosionShader.setUniform("P", p);
-			mPointExplosionShader.setUniform("intensity", colors);
-			mPointExplosionShader.drawIndexed(GL_TRIANGLES, 0, m_pe_sphere.getNumFace());
-		}
->>>>>>> 1a60f481
-
-        if (true) {
-            mSelectedVertexShader.bind();
-            if (m_reupload_vertex_selections) {
-                mSelectedVertexShader.uploadAttrib("selected", m_updated_vertex_selections);
-            }
-            if (m_reupload_vertices) {
-                mSelectedVertexShader.uploadAttrib("position", m_updated_shader_verts);
-            }
-            mSelectedVertexShader.setUniform("MV", mv);
-            mSelectedVertexShader.setUniform("P", p);
-            mSelectedVertexShader.drawIndexed(GL_TRIANGLES, 0, n_faces);
-        }
-
-        if (m_isSelecting) {
-            mSelectionQuadShader.bind();
-            float winWidth = mSize.x();
-            float winHeight = mSize.y();
-            float x1 = (m_selectionStart.x() / winWidth) * 2 - 1;
-            float x2 = (m_selectionEnd.x() / winWidth) * 2 - 1;
-            float y1 = -((m_selectionStart.y() / winHeight) * 2 - 1);
-            float y2 = -((m_selectionEnd.y() / winHeight) * 2 - 1);
-            MatrixXf curSelQuad(3, 3);
-            curSelQuad <<
-                x1, x1, x2,
-                y1, y2, y2,
-                0,  0,  0;
-            mSelectionQuadShader.uploadAttrib("position", curSelQuad);
-            mSelectionQuadShader.drawIndexed(GL_TRIANGLES, 0, 1);
-        }
-
-        m_reupload_normals = false;
-        m_reupload_vertex_selections = false;
-        m_reupload_vertices = false;
-    }
-
-    bool scrollEvent(const Vector2i &p, const Vector2f &rel) {
-        if (!Screen::scrollEvent(p, rel)) {
-            mCamera.zoom = max(0.1, mCamera.zoom * (rel.y() > 0 ? 1.1 : 0.9));
-            repaint();
-        }
-        return true;
-    }
-
-    void reset() {
-        // reset all the components
-        // recenter the mesh (maybe keep the original mesh somewhere so that if
-        // we modify - smooth or else - it we can restore the original one.)
-    }
-
-    bool mouseMotionEvent(const Vector2i &p, const Vector2i &rel,
-                          int button, int modifiers) {
-        if (!Screen::mouseMotionEvent(p, rel, button, modifiers)) {
-            if (m_isGrabbing) {
-                grabMove(p);
-            } else if (m_isSelecting) {
-                selectionMove(p);
-                repaint();
-            } else if (mCamera.arcball.motion(p)) {
-                repaint();
-            } else if (mTranslate) {
-                Eigen::Matrix4f model, view, proj;
-                computeCameraMatrices(model, view, proj);
-                float zval = nanogui::project(Vector3f(mesh_center.x,
-                                                       mesh_center.y,
-                                                       mesh_center.z),
-                                              view * model, proj, mSize).z();
-                Eigen::Vector3f pos1 = nanogui::unproject(
-                        Eigen::Vector3f(p.x(), mSize.y() - p.y(), zval), view * model, proj, mSize);
-                Eigen::Vector3f pos0 = nanogui::unproject(
-                        Eigen::Vector3f(mTranslateStart.x(), mSize.y() -
-                           mTranslateStart.y(), zval), view * model, proj, mSize);
-                mCamera.modelTranslation = mCamera.modelTranslation_start + (pos1-pos0);
-                repaint();
-            }
-        }
-        return true;
-    }
-
-    bool mouseButtonEvent(const Vector2i &p, int button, bool down, int modifiers) {
-        if (!Screen::mouseButtonEvent(p, button, down, modifiers)) {
-            // In grab mode the left mouse click selects/drags vertices of the mesh,
-            if (button == GLFW_MOUSE_BUTTON_1) {
-                if (modifiers == GLFW_MOD_ALT) {
-                    grabButton(p, down);
-                } if (modifiers == GLFW_MOD_CONTROL) {
-                    selectButton(p, down);
-                } else if ( modifiers == 0) {
-                    mCamera.arcball.button(p, down);
-                }
-            }
-            if (button == GLFW_MOUSE_BUTTON_2 ||
-                  (button == GLFW_MOUSE_BUTTON_1 && modifiers == GLFW_MOD_SHIFT)) {
-                mCamera.modelTranslation_start = mCamera.modelTranslation;
-                mTranslate = true;
-                mTranslateStart = p;
-            }
-        }
-
-        if (button == GLFW_MOUSE_BUTTON_1 && !down) {
-            grabButton(p, down);
-            selectButton(p, down);
-            mCamera.arcball.button(p, down);
-        }
-
-        if (!down) {
-            mDrag = false;
-            mTranslate = false;
-        }
-        return true;
-    }
-
-    void setGrabCallbacks(void (*grabCallback)(const std::vector<Index>&,const std::vector<Vector3f>&), void (*grabReleaseCallback)()) {
-        m_grab_callback = grabCallback;
-        m_grab_release_callback = grabReleaseCallback;
-    }
-
-	Surface_mesh* getMesh() {
-		return &mesh;
-	}
-
-    void clearSelection() {
-        m_selectedVertices.clear();
-        updateVertexStatusVisualization();
-    }
-
-
-private:
-
-    void grabButton(const Vector2i& mousePos, bool down) {
-        if (m_isGrabbing && !down) {
-            grabFree();
-        }
-
-        if (!m_isGrabbing && down) {
-            grabSelect(mousePos);
-        }
-    }
-
-    void grabFree() {
-        m_isGrabbing = false;
-        m_grabSelection.clear();
-        if (m_grab_release_callback) m_grab_release_callback();
-    }
-
-    void grabSelect(const Vector2i& mousePos)
-    {
-    	if ( !m_currentMVP.hasNaN() && m_updated_shader_verts.rows() > 0 && m_grab_callback) {
-    		int winWidth = mSize.x();
-    		int winHeight = mSize.y();
-
-    		m_grabSelection.clear();
-    		m_grabVertPos.clear();
-    		m_grabOrigPos.setZero();
-    		m_grabOrigProj.setZero();
-            // Check which projections of used vertices are close to mouse
-    		for (Index i = 0; i < m_updated_shader_verts.cols(); i++) {
-    			Vector3f vert = m_updated_shader_verts.col(i);
-    			Vector4f vertProjection(vert(0), vert(1), vert(2), 1.f);
-    			vertProjection = m_currentMVP * vertProjection;
-    			Vector2i screenPos;
-    			screenPos(0) = (((vertProjection(0) / vertProjection(3)) + 1.f) / 2.f) * (float)winWidth;
-    			screenPos(1) = (((vertProjection(1) / -vertProjection(3)) + 1.f) / 2.f) * (float)winHeight;
-    			float distToMouse = (screenPos - mousePos).norm();
-    			if (distToMouse < m_grabRadius) {
-    				m_grabSelection.push_back(i);
-    				m_grabVertPos.push_back(vert);
-    				m_grabOrigProj += vertProjection;
-    			}
-    		}
-    		if (m_grabSelection.size() > 0) {
-    			m_grabOrigProj *= 1.f / (float)m_grabSelection.size();
-                m_grabOrigProj(0) = ((2.f * (float)mousePos.x() / (float)winWidth) - 1.f) * m_grabOrigProj(3);
-                m_grabOrigProj(1) = ((2.f * (float)mousePos.y() / (float)winHeight) - 1.f) * (-m_grabOrigProj(3));
-                m_grabOrigPos = (m_currentMVP.inverse() * m_grabOrigProj).template segment<3>(0);
-
-                m_isGrabbing = true;
-    			m_grab_callback(m_grabSelection, m_grabVertPos);
-    		}
-    		else {
-    			m_isGrabbing = false;
-    		}
+  //=============================================================================
+  //
+  //   General mesh viewer using NanoGUI and OpenGL.
+  //   Supports mesh loading, orbit viewing, highlighting vertices,
+  //   grabbing and dragging mesh vertices with the mouse and selecting
+  //   vertices.
+  //
+  //   "Digital 3D Geometry Processing"
+  //
+  //   Gaspard Zoss, Christopher Brandt
+  //
+  //   Copyright (C) 2019 by Computer Graphics and Geometry Laboratory,
+  //         EPFL
+  //
+  //-----------------------------------------------------------------------------
+  #pragma once
+
+  #include <nanogui/opengl.h>
+  #include <nanogui/glutil.h>
+  #include <nanogui/screen.h>
+  #include <nanogui/window.h>
+  #include <nanogui/layout.h>
+  #include <nanogui/popupbutton.h>
+  #include <nanogui/label.h>
+  #include <nanogui/button.h>
+  #include <nanogui/textbox.h>
+  #include <nanogui/tabwidget.h>
+  #include <surface_mesh/Surface_mesh.h>
+  #include "point_explosion.h"
+
+  #if defined(__GNUC__)
+  #  pragma GCC diagnostic ignored "-Wmissing-field-initializers"
+  #endif
+  #if defined(_WIN32)
+  #  pragma warning(push)
+  #  pragma warning(disable: 4457 4456 4005 4312)
+  #endif
+
+  #if defined(_WIN32)
+  #  pragma warning(pop)
+  #endif
+  #if defined(_WIN32)
+  #  if defined(APIENTRY)
+  #    undef APIENTRY
+  #  endif
+  #  include <windows.h>
+  #  define M_PI 3.1415926535897932384626433832795028841971
+  #endif
+
+  using std::cout;
+  using std::cerr;
+  using std::endl;
+  using std::string;
+  using std::vector;
+  using std::pair;
+  using std::to_string;
+  using std::min;
+  using std::max;
+  using namespace surface_mesh;
+  using namespace nanogui;
+
+  typedef unsigned long Index;
+
+  constexpr float INITIAL_GRAB_RADIUS = 20;
+  constexpr float DEFAULT_SCALE = 0.5;
+
+  enum VertexStatus {
+      Default, Selected, Pinned, Movable
+  };
+
+  class Viewer : public nanogui::Screen {
+  public:
+      Viewer(std::string title, bool (*pre_draw_callback)(Viewer*) = nullptr, bool (*mesh_load_callback)(Viewer*) = nullptr, bool (*pre_mesh_load_callback)(Viewer*) = nullptr)
+          :
+          nanogui::Screen(Eigen::Vector2i(1024, 768), title) {
+
+          initGUI();
+          initShaders();
+
+  		m_pre_draw_callback = pre_draw_callback;
+  		m_mesh_load_callback = mesh_load_callback;
+          m_pre_mesh_load_callback = pre_mesh_load_callback;
+      }
+
+      void loadMesh(string filename) {
+          if (m_pre_mesh_load_callback) {
+              if (!m_pre_mesh_load_callback(this)) {
+                  std::cout << "Error on callback before loading mesh!" << std::endl;
+                  return;
+              }
+          }
+
+          if (!mesh.read(filename)) {
+              std::cerr << "Mesh not found, exiting." << std::endl;
+              exit(-1);
+          }
+
+          cout << "Mesh "<< filename << " loaded." << endl;
+          n_vertices = mesh.n_vertices();
+          cout << "# of vertices : " << n_vertices << endl;
+          n_faces = mesh.n_faces();
+          cout << "# of faces : " << n_faces << endl;
+          n_edges = mesh.n_edges();
+          cout << "# of edges : " << n_edges << endl;
+
+          mesh_center = computeCenter(&mesh);
+          float dist_max = 0.0f;
+          for (auto v: mesh.vertices()) {
+              if ( distance(mesh_center, mesh.position(v))> dist_max) {
+                  dist_max = distance(mesh_center, mesh.position(v));
+              }
+          }
+
+          std::cout << "Scale before: " << dist_max;
+
+          // Rescale mesh, such that dist_max = SCALE;
+          for (auto v : mesh.vertices()) {
+              mesh.position(v) = (mesh.position(v) - mesh_center) * (DEFAULT_SCALE / dist_max) + mesh_center;
+          }
+          dist_max = DEFAULT_SCALE;
+
+          float dist_after = 0.0f;
+          for (auto v : mesh.vertices()) {
+              if (distance(mesh_center, mesh.position(v)) > dist_after) {
+                  dist_after = distance(mesh_center, mesh.position(v));
+              }
+          }
+
+          std::cout << ", scale after: " << dist_after << std::endl;
+
+          mCamera.arcball = Arcball(2.);
+          mCamera.arcball.setSize(mSize);
+          mCamera.modelZoom = 2/dist_max;
+          mCamera.modelTranslation = -Vector3f(mesh_center.x, mesh_center.y, mesh_center.z);
+
+  		meshProcess();
+
+          if (m_mesh_load_callback) {
+              if (!m_mesh_load_callback(this)) {
+                  std::cout << "Error on callback after loading mesh!" << std::endl;
+              }
+          }
+  	}
+
+  	void updateShaderVertices(const MatrixXf& vPos, bool forced = false) {
+          if ((!m_reupload_vertices) || forced) {
+              m_updated_shader_verts = vPos;
+              m_reupload_vertices = true;
+          }
+  	}
+
+      void updateShaderNormals(const MatrixXf& vNormals, bool forced = false) {
+          if ((!m_reupload_normals) || forced) {
+              m_updated_shader_normals = vNormals;
+              m_reupload_normals = true;
+          }
+      }
+
+      void updateVertexStatus(const Eigen::Matrix<int, 1, -1>& vStatus) {
+          m_current_vertex_status = vStatus;
+          updateVertexStatusVisualization();
+      }
+
+      const Eigen::Matrix<int, 1, -1>& getVertexStatus() {
+          return m_current_vertex_status;
+      }
+
+      void updateVertexStatusVisualization() {
+          m_updated_vertex_selections.setZero(3, n_vertices);
+          for (Index i = 0; i < std::max(m_updated_vertex_selections.cols(), m_updated_vertex_selections.cols()); i++) {
+              switch (m_current_vertex_status(0, i)) {
+              case VertexStatus::Movable:
+                  m_updated_vertex_selections.col(i) = Vector3f(0.133, 0.694, 0.298);
+                  break;
+              case VertexStatus::Pinned:
+                  m_updated_vertex_selections.col(i) = Vector3f(0.5, 0.0, 0.0);
+                  break;
+              case VertexStatus::Selected:
+                  m_updated_vertex_selections.col(i) = Vector3f(0.0, 0.635, 0.909);
+                  break;
+              default:
+                  m_updated_vertex_selections.col(i) = Vector3f(0., 0., 0.);
+              }
+          }
+          updateVertexSelectionVisualization();
+          m_reupload_vertex_selections = true;
+      }
+
+      void updateVertexSelectionVisualization() {
+          if (m_updated_vertex_selections.rows() != 3 || m_updated_vertex_selections.cols() != n_vertices) {
+              m_updated_vertex_selections.setZero(3, n_vertices);
+          }
+          for (Index selVInd : m_selectedVertices) {
+              m_updated_vertex_selections.col(selVInd) = Vector3f(0.0, 0.635, 0.909);
+          }
+          m_reupload_vertex_selections = true;
+      }
+
+      void setFloorHeight(float floorHeight) {
+          m_floorHeight = floorHeight;
+          m_floorHeightChanged = true;
+      }
+
+      void setBoxLimits(float xWallsLimit, float yWallsLimit, float zWallsLimit) {
+          m_xWallsLimit = xWallsLimit;
+          m_yWallsLimit = yWallsLimit;
+          m_zWallsLimit = zWallsLimit;
+          m_boxLimitsChanged = true;
+      }
+
+      void showFloor(bool show) {
+          m_showFloor = show;
+      }
+
+      void showBox(bool show) {
+          m_showBox = show;
+      }
+
+    	void movePESphereTo(ProjDyn::Vector3 pos) {
+    		m_pe_sphere.translateTo(pos);
+    		m_sphereChanged = true;
     	}
 
-    	m_lastMousePosition = mousePos;
-    }
-
-    void startSelecting(const Vector2i& mousePos) {
-        m_isSelecting = true;
-        m_selectionStart = mousePos;
-        m_selectionEnd = mousePos;
-    }
-
-    void stopSelecting(const Vector2i& mousePos) {
-        m_selectionEnd = mousePos;
-        m_selectedVertices.clear();
-        int winWidth = mSize.x();
-        int winHeight = mSize.y();
-        for (Index i = 0; i < m_updated_shader_verts.cols(); i++) {
-            Vector3f vert = m_updated_shader_verts.col(i);
-            Vector4f vertProjection(vert(0), vert(1), vert(2), 1.f);
-            vertProjection = m_currentMVP * vertProjection;
-            Vector2i screenPos;
-            screenPos(0) = (((vertProjection(0) / vertProjection(3)) + 1.f) / 2.f) * (float)winWidth;
-            screenPos(1) = (((vertProjection(1) / -vertProjection(3)) + 1.f) / 2.f) * (float)winHeight;
-            if (screenPos(0) >= min(m_selectionStart.x(), m_selectionEnd.x())
-                && screenPos(0) <= max(m_selectionStart.x(), m_selectionEnd.x())
-                && screenPos(1) >= min(m_selectionStart.y(), m_selectionEnd.y())
-                && screenPos(1) <= max(m_selectionStart.y(), m_selectionEnd.y())) {
-                m_selectedVertices.push_back(i);
-            }
-        }
-        updateVertexStatusVisualization();
-        m_isSelecting = false;
-    }
-
-    void selectButton(const Vector2i& mousePos, bool down) {
-        if (m_isSelecting && !down) {
-            stopSelecting(mousePos);
-        }
-
-        if (!m_isSelecting && down) {
-            startSelecting(mousePos);
-        }
-    }
-
-    void selectionMove(const Vector2i& mousePos) {
-        m_selectionEnd = mousePos;
-    }
-
-    void grabMove(const Vector2i& mousePos)
-    {
-        if ( m_isGrabbing && m_grabSelection.size() > 0 && !m_currentMVP.hasNaN() && m_updated_shader_verts.rows() > 0 && m_grab_callback) {
-            int winWidth = mSize.x();
-    		int winHeight = mSize.y();
-
-    		Vector4f newProj = m_grabOrigProj;
-    		newProj(0) = ((2.f * (float)mousePos.x() / (float)winWidth) - 1.f) * newProj(3);
-    		newProj(1) = ((2.f * (float)mousePos.y() / (float)winHeight) - 1.f) * (-newProj(3));
-    		Vector3f newPos = (m_currentMVP.inverse() * newProj).template segment<3>(0);
-
-    		Vector3f trans = newPos - m_grabOrigPos;
-
-    		std::vector<Vector3f> newVertPos;
-    		for (Index v = 0; v < m_grabVertPos.size(); v++) {
-    			newVertPos.push_back(m_grabVertPos[v] + trans);
-    		}
-    		m_grab_callback(m_grabSelection, newVertPos);
+    	void showPointExplosion(bool show) {
+    		m_showPointExplosion = show;
     	}
 
-    	m_lastMousePosition = mousePos;
-    }
-
-    struct CameraParameters {
-        nanogui::Arcball arcball;
-        float zoom = 1.0f, viewAngle = 45.0f;
-        float dnear = 0.05f, dfar = 100.0f;
-        Eigen::Vector3f eye = Eigen::Vector3f(0.0f, 0.0f, 5.0f);
-        Eigen::Vector3f center = Eigen::Vector3f(0.0f, 0.0f, 0.0f);
-        Eigen::Vector3f up = Eigen::Vector3f(0.0f, 1.0f, 0.0f);
-        Eigen::Vector3f modelTranslation = Eigen::Vector3f::Zero();
-        Eigen::Vector3f modelTranslation_start = Eigen::Vector3f::Zero();
-        float modelZoom = 1.0f;
-    };
-
-    CameraParameters mCamera;
-    bool mTranslate = false;
-    bool mDrag = false;
-    Vector2i mTranslateStart = Vector2i(0,0);
-
-    void computeCameraMatrices(Eigen::Matrix4f &model,
-                               Eigen::Matrix4f &view,
-                               Eigen::Matrix4f &proj) {
-
-        view = nanogui::lookAt(mCamera.eye, mCamera.center, mCamera.up);
-
-        float fH = std::tan(mCamera.viewAngle / 360.0f * M_PI) * mCamera.dnear;
-        float fW = fH * (float) mSize.x() / (float) mSize.y();
-
-        proj = nanogui::frustum(-fW, fW, -fH, fH, mCamera.dnear, mCamera.dfar);
-        model = mCamera.arcball.matrix();
-        model *= nanogui::scale(Eigen::Vector3f::Constant(mCamera.zoom * mCamera.modelZoom));
-        model *= nanogui::translate(mCamera.modelTranslation);
-
-        m_currentMVP = proj * view * model;
-    }
-
-    // Variables for the viewer
-    nanogui::GLShader mShader;
-    nanogui::GLShader mFloorShader;
-    nanogui::GLShader mBoxShader;
-    nanogui::GLShader mSelectedVertexShader;
-    nanogui::GLShader mSelectionQuadShader;
-	nanogui::GLShader mPointExplosionShader;
-    nanogui::Window *window;
-    nanogui::Arcball arcball;
-
-    Point mesh_center = Point(0.0f, 0.0f, 0.0f);
-    Surface_mesh mesh;
-
-    enum COLOR_MODE : int { NORMAL = 0, VALENCE = 1, CURVATURE = 2 };
-    enum CURVATURE_TYPE : int { UNIMEAN = 2, LAPLACEBELTRAMI = 3, GAUSS = 4 };
-
-    // Boolean for the viewer
-    bool wireframe = false;
-
-    // Grab variables
-    bool m_isGrabbing = false;
-    std::vector<Index> m_grabSelection;
-    Eigen::Matrix4f m_currentMVP; // Current Model-View-Projection
-    float m_grabRadius = INITIAL_GRAB_RADIUS;
-    std::vector<Vector3f> m_grabVertPos;
-    Vector3f m_grabOrigPos;
-    Vector4f m_grabOrigProj;
-    Vector2i m_lastMousePosition;
-    void (*m_grab_callback)(const std::vector<Index>&,const std::vector<Vector3f>&) = nullptr;
-    void (*m_grab_release_callback)() = nullptr;
-
-    // Selection variables
-    bool m_isSelecting = false;
-    Vector2i m_selectionStart, m_selectionEnd;
-    std::vector<Index> m_selectedVertices;
-
-	// Point Explosion sphere
-	ProjDyn::DrawableSphere m_pe_sphere = ProjDyn::DrawableSphere(36, 0.01);
-	bool m_showPointExplosion = true;
-	bool m_sphereChanged = false;
-
-    // Floor height and points
-    MatrixXf m_floorPoints;
-    float m_floorHeight = 0;
-    bool m_floorHeightChanged = false;
-    bool m_showFloor = false;
-    int m_numFloorFaces = 0;
-
-    // Box limits and points
-    MatrixXf m_boxPoints;
-    float m_xWallsLimit = 0;
-    float m_yWallsLimit = 0;
-    float m_zWallsLimit = 0;
-    bool m_boxLimitsChanged = false;
-    bool m_showBox = false;
-    int m_numBoxFaces = 0;
-
-    PopupButton *popupCurvature;
-    FloatBox<float>* coefTextBox;
-    IntBox<int>* iterationTextBox;
-
-    // Mesh informations
-    int n_vertices = 0;
-    int n_faces = 0;
-    int n_edges = 0;
-
-	// Temporary storage for updated vertex positions or normals that have to be uploaded to the shader
-	// in the next drawContents() call.
-	// Can be set using updateShaderVertices() / updateShaderNormals();
-	MatrixXf m_updated_shader_verts;
-    MatrixXf m_updated_shader_normals;
-    MatrixXf m_updated_vertex_selections;
-
-    Eigen::Matrix<int, 1, -1> m_current_vertex_status;
-
-	// Flags that will be set to true when new vertex positions or normals have been povided via updateShaderVertices
-	// which need to be re-uploaded at the beginning of the next drawContents() call
-	bool m_reupload_vertices = false;
-    bool m_reupload_normals = false;
-    bool m_reupload_vertex_selections = false;
-
-	// Callback function to be called before each draw
-	bool (*m_pre_draw_callback)(Viewer*) = nullptr;
-
-	// Callback function to be called after loading a mesh
-	bool (*m_mesh_load_callback)(Viewer*) = nullptr;
-
-    // Callback function to be called before loading a mesh,
-    // but after the load button has been pushed
-    bool (*m_pre_mesh_load_callback)(Viewer*) = nullptr;
-
-
-};+      void meshProcess() {
+          Point default_normal(0.0, 1.0, 0.0);
+          Surface_mesh::Vertex_property<Point> vertex_normal =
+                  mesh.vertex_property<Point>("v:normal");
+          mesh.update_face_normals();
+          mesh.update_vertex_normals();
+
+  		int j = 0;
+          MatrixXf mesh_points(3, n_vertices);
+          MatrixXu indices(3, n_faces);
+
+          for(auto f: mesh.faces()) {
+              vector<float> vv(3.0f);
+              int k = 0;
+              for (auto v: mesh.vertices(f)) {
+                  vv[k] = v.idx();
+                  ++k;
+              }
+              indices.col(j) << vv[0], vv[1], vv[2];
+              ++j;
+          }
+
+          // Create big matrices to send the data to the GPU with the required
+          // format
+          MatrixXf normals_attrib(3, n_vertices);
+
+          j = 0;
+          for (auto v: mesh.vertices()) {
+              mesh_points.col(j) << mesh.position(v).x,
+                                    mesh.position(v).y,
+                                    mesh.position(v).z;
+
+              normals_attrib.col(j) << vertex_normal[v].x,
+                                       vertex_normal[v].y,
+                                       vertex_normal[v].z;
+              ++j;
+          }
+          m_updated_shader_verts = mesh_points;
+
+          MatrixXf vertex_color(3, n_vertices);
+          vertex_color.setZero();
+          for (int i = 0; i < n_vertices; i++) vertex_color.col(i) = Vector3f(0.98, 0.59, 0.04);
+
+          mShader.bind();
+          mShader.uploadIndices(indices);
+          mShader.uploadAttrib("position", mesh_points);
+          mShader.uploadAttrib("normal", normals_attrib);
+          mShader.uploadAttrib("color", vertex_color);
+
+          // Initialize floor geom and shader
+          int floor_grid_length = 50;
+          int num_floor_points = floor_grid_length * floor_grid_length;
+          int num_floor_faces = (floor_grid_length - 1) * (floor_grid_length - 1) * 2;
+          m_floorPoints.resize(3, num_floor_points);
+          MatrixXf floor_normals(3, num_floor_points);
+          MatrixXu floor_indices(3, num_floor_faces);
+          float floor_min_xy = -100;
+          float floor_max_xy = 100;
+          float floor_cell_length = (float)(floor_max_xy - floor_min_xy) / (float)floor_grid_length;
+          for (int x = 0; x < floor_grid_length; x++) {
+              for (int y = 0; y < floor_grid_length; y++) {
+                  m_floorPoints(0, x * floor_grid_length + y) = floor_min_xy + floor_cell_length * x;
+                  m_floorPoints(1, x * floor_grid_length + y) = m_floorHeight;
+                  m_floorPoints(2, x * floor_grid_length + y) = floor_min_xy + floor_cell_length * y;
+                  floor_normals(0, x * floor_grid_length + y) = 0;
+                  floor_normals(1, x * floor_grid_length + y) = 1;
+                  floor_normals(2, x * floor_grid_length + y) = 0;
+              }
+          }
+          for (int x = 0; x < floor_grid_length - 1; x++) {
+              for (int y = 0; y < floor_grid_length - 1; y++) {
+                  int cell_ind = (x * (floor_grid_length - 1) + y) * 2;
+                  floor_indices(0, cell_ind) = x * floor_grid_length + y;
+                  floor_indices(1, cell_ind) = (x + 1) * floor_grid_length + y;
+                  floor_indices(2, cell_ind) = x * floor_grid_length + (y + 1);
+                  floor_indices(0, cell_ind + 1) = (x + 1) * floor_grid_length + y;
+                  floor_indices(1, cell_ind + 1) = (x + 1) * floor_grid_length + (y + 1);
+                  floor_indices(2, cell_ind + 1) = x * floor_grid_length + (y + 1);
+
+              }
+          }
+
+          m_numFloorFaces = floor_indices.cols();
+          mFloorShader.bind();
+          mFloorShader.uploadIndices(floor_indices);
+          mFloorShader.uploadAttrib("position", m_floorPoints);
+          mFloorShader.uploadAttrib("normal", floor_normals);
+
+          // Initialize walls geom and shader
+          int face_grid_length = 10;
+          int num_face_points = face_grid_length * face_grid_length;
+          int num_face_faces = (face_grid_length - 1) * (face_grid_length - 1) * 2;
+          int num_box_faces = num_face_faces * 6;
+          m_boxPoints.resize(3, 6 * num_face_points);
+          MatrixXu box_indices(3, num_box_faces);
+          float x_wall_cell_length = (float)(2 * m_xWallsLimit) / (float)face_grid_length;
+          float y_wall_cell_length = (float)(2 * m_yWallsLimit) / (float)face_grid_length;
+          float z_wall_cell_length = (float)(2 * m_zWallsLimit) / (float)face_grid_length;
+
+          // Initialize x walls
+          for (int y = 0; y < face_grid_length; y++)
+          {
+              for (int z = 0; z < face_grid_length; z++)
+              {
+                  // Intialize positive wall points
+                  int col1 = y * face_grid_length + z;
+                  m_boxPoints(0, col1) = m_xWallsLimit;
+                  m_boxPoints(1, col1) = -m_yWallsLimit + y_wall_cell_length * y;
+                  m_boxPoints(2, col1) = -m_zWallsLimit + z_wall_cell_length * z;
+
+                  // Intialize negative wall points
+                  int col2 = y * face_grid_length + z + num_face_points;
+                  m_boxPoints(0, col2) = -m_xWallsLimit;
+                  m_boxPoints(1, col2) = -m_yWallsLimit + y_wall_cell_length * y;
+                  m_boxPoints(2, col2) = -m_zWallsLimit + z_wall_cell_length * z;
+              }
+          }
+
+          for (int y = 0; y < face_grid_length - 1; y++)
+          {
+              for (int z = 0; z < face_grid_length - 1; z++)
+              {
+                  // Intialize positive wall faces
+                  int cell_ind1 = (y * (face_grid_length - 1) + z) * 2;
+                  int offset1 = y * face_grid_length + z;
+
+                  box_indices(0, cell_ind1) = y * face_grid_length + z + offset1;
+                  box_indices(1, cell_ind1) = (y + 1) * face_grid_length + z + offset1;
+                  box_indices(2, cell_ind1) = y * face_grid_length + (z + 1) + offset1;
+
+                  box_indices(0, cell_ind1 + 1) = (y + 1) * face_grid_length + z + offset1;
+                  box_indices(1, cell_ind1 + 1) = (y + 1) * face_grid_length + (z + 1) + offset1;
+                  box_indices(2, cell_ind1 + 1) = y * face_grid_length + (z + 1) + offset1;
+
+                  // Intialize negative wall faces
+                  int cell_ind2 = (y * (face_grid_length - 1) + z) * 2 + num_face_faces;
+                  int offset2 = y * face_grid_length + z + num_face_points;
+
+                  box_indices(0, cell_ind2) = y * face_grid_length + z + offset2;
+                  box_indices(1, cell_ind2) = (y + 1) * face_grid_length + z + offset2;
+                  box_indices(2, cell_ind2) = y * face_grid_length + (z + 1) + offset2;
+
+                  box_indices(0, cell_ind2 + 1) = (y + 1) * face_grid_length + z + offset2;
+                  box_indices(1, cell_ind2 + 1) = (y + 1) * face_grid_length + (z + 1) + offset2;
+                  box_indices(2, cell_ind2 + 1) = y * face_grid_length + (z + 1) + offset2;
+              }
+          }
+
+          // Initialize y walls
+          for (int x = 0; x < face_grid_length; x++)
+          {
+              for (int z = 0; z < face_grid_length; z++)
+              {
+                  // Intialize positive wall points
+                  int col1 = x * face_grid_length + z + 2 * num_face_points;
+                  m_boxPoints(0, col1) = -m_xWallsLimit + x_wall_cell_length * x;
+                  m_boxPoints(1, col1) = m_yWallsLimit;
+                  m_boxPoints(2, col1) = -m_zWallsLimit + z_wall_cell_length * z;
+
+                  // Intialize negative wall points
+                  int col2 = x * face_grid_length + z + 3 * num_face_points;
+                  m_boxPoints(0, col2) = -m_xWallsLimit + x_wall_cell_length * x;
+                  m_boxPoints(1, col2) = m_yWallsLimit;
+                  m_boxPoints(2, col2) = -m_zWallsLimit + z_wall_cell_length * z;
+              }
+          }
+
+          for (int x = 0; x < face_grid_length - 1; x++)
+          {
+              for (int z = 0; z < face_grid_length - 1; z++)
+              {
+                  // Intialize positive wall faces
+                  int cell_ind1 = (x * (face_grid_length - 1) + z) * 2 + 2 * num_face_faces;
+                  int offset1 = x * face_grid_length + z + 2 * num_face_points;
+
+                  box_indices(0, cell_ind1) = x * face_grid_length + z + offset1;
+                  box_indices(1, cell_ind1) = (x + 1) * face_grid_length + z + offset1;
+                  box_indices(2, cell_ind1) = x * face_grid_length + (z + 1) + offset1;
+
+                  box_indices(0, cell_ind1 + 1) = (x + 1) * face_grid_length + z + offset1;
+                  box_indices(1, cell_ind1 + 1) = (x + 1) * face_grid_length + (z + 1) + offset1;
+                  box_indices(2, cell_ind1 + 1) = x * face_grid_length + (z + 1) + offset1;
+
+                  // Intialize negative wall faces
+                  int cell_ind2 = (x * (face_grid_length - 1) + z) * 2 + 3 * num_face_faces;
+                  int offset2 = x * face_grid_length + z + 3 * num_face_points;
+
+                  box_indices(0, cell_ind2) = x * face_grid_length + z + offset2;
+                  box_indices(1, cell_ind2) = (x + 1) * face_grid_length + z + offset2;
+                  box_indices(2, cell_ind2) = x * face_grid_length + (z + 1) + offset2;
+
+                  box_indices(0, cell_ind2 + 1) = (x + 1) * face_grid_length + z + offset2;
+                  box_indices(1, cell_ind2 + 1) = (x + 1) * face_grid_length + (z + 1) + offset2;
+                  box_indices(2, cell_ind2 + 1) = x * face_grid_length + (z + 1) + offset2;
+              }
+          }
+
+          // Initialize z walls
+          for (int x = 0; x < face_grid_length; x++)
+          {
+              for (int y = 0; y < face_grid_length; y++)
+              {
+                  // Intialize positive wall points
+                  int col1 = x * face_grid_length + y + 4 * num_face_points;
+                  m_boxPoints(0, col1) = -m_xWallsLimit + x_wall_cell_length * x;
+                  m_boxPoints(1, col1) = -m_yWallsLimit + y_wall_cell_length * y;
+                  m_boxPoints(2, col1) = m_zWallsLimit;
+
+                  // Intialize negative wall points
+                  int col2 = x * face_grid_length + y + 5 * num_face_points;
+                  m_boxPoints(0, col2) = -m_xWallsLimit + x_wall_cell_length * x;
+                  m_boxPoints(1, col2) = -m_yWallsLimit + y_wall_cell_length * y;
+                  m_boxPoints(2, col2) = -m_zWallsLimit;
+              }
+          }
+
+          for (int x = 0; x < face_grid_length - 1; x++)
+          {
+              for (int y = 0; y < face_grid_length - 1; y++)
+              {
+                  // Intialize positive wall faces
+                  int cell_ind1 = (x * (face_grid_length - 1) + y) * 2 + 4 * num_face_faces;
+                  int offset1 = x * face_grid_length + y + 4 * num_face_points;
+
+                  box_indices(0, cell_ind1) = x * face_grid_length + y + offset1;
+                  box_indices(1, cell_ind1) = (x + 1) * face_grid_length + y + offset1;
+                  box_indices(2, cell_ind1) = x * face_grid_length + (y + 1) + offset1;
+
+                  box_indices(0, cell_ind1 + 1) = (x + 1) * face_grid_length + y + offset1;
+                  box_indices(1, cell_ind1 + 1) = (x + 1) * face_grid_length + (y + 1) + offset1;
+                  box_indices(2, cell_ind1 + 1) = x * face_grid_length + (y + 1) + offset1;
+
+                  // Intialize negative wall faces
+                  int cell_ind2 = (x * (face_grid_length - 1) + y) * 2 + 5 * num_face_faces;
+                  int offset2 = x * face_grid_length + y + 5 * num_face_points;
+
+                  box_indices(0, cell_ind2) = x * face_grid_length + y + offset2;
+                  box_indices(1, cell_ind2) = (x + 1) * face_grid_length + y + offset2;
+                  box_indices(2, cell_ind2) = x * face_grid_length + (y + 1) + offset2;
+
+                  box_indices(0, cell_ind2 + 1) = (x + 1) * face_grid_length + y + offset2;
+                  box_indices(1, cell_ind2 + 1) = (x + 1) * face_grid_length + (y + 1) + offset2;
+                  box_indices(2, cell_ind2 + 1) = x * face_grid_length + (y + 1) + offset2;
+              }
+          }
+
+          /*int i = 0;
+          for (int x = -m_xWallsLimit; x <= m_xWallsLimit; x += 2 * m_xWallsLimit) {
+              for (int y = -m_yWallsLimit; y <= m_yWallsLimit; y += 2 * m_yWallsLimit) {
+                  for (int z = -m_zWallsLimit; z <= m_zWallsLimit; z += 2 * m_zWallsLimit) {
+                      m_boxPoints.col(i++) << x, y, z;
+                  }
+              }
+          }*/
+
+          /*for (int x = 0; x < box_indices.cols(); x++) {
+              box_indices.col(x) <<
+          }*/
+
+          /*m_boxPoints.col(0) << -m_xWallsLimit,  m_yWallsLimit,  m_zWallsLimit;
+          m_boxPoints.col(1) << -m_xWallsLimit,  m_yWallsLimit, -m_zWallsLimit;
+          m_boxPoints.col(2) <<  m_xWallsLimit,  m_yWallsLimit, -m_zWallsLimit;
+          m_boxPoints.col(3) <<  m_xWallsLimit,  m_yWallsLimit,  m_zWallsLimit;
+          m_boxPoints.col(4) << -m_xWallsLimit, -m_yWallsLimit,  m_zWallsLimit;
+          m_boxPoints.col(5) << -m_xWallsLimit, -m_yWallsLimit, -m_zWallsLimit;
+          m_boxPoints.col(6) <<  m_xWallsLimit, -m_yWallsLimit, -m_zWallsLimit;
+          m_boxPoints.col(7) <<  m_xWallsLimit, -m_yWallsLimit,  m_zWallsLimit;
+
+          box_indices.col( 0) << 0, 1, 3;
+          box_indices.col( 1) << 3, 2, 1;
+          box_indices.col( 2) << 3, 2, 6;
+          box_indices.col( 3) << 6, 7, 3;
+          box_indices.col( 4) << 7, 6, 5;
+          box_indices.col( 5) << 5, 4, 7;
+          box_indices.col( 6) << 4, 5, 1;
+          box_indices.col( 7) << 1, 0, 4;
+          box_indices.col( 8) << 4, 0, 3;
+          box_indices.col( 9) << 3, 7, 4;
+          box_indices.col(10) << 5, 6, 2;
+          box_indices.col(11) << 2, 1, 5;*/
+
+          m_numBoxFaces = num_box_faces;
+          mBoxShader.bind();
+          mBoxShader.uploadIndices(box_indices);
+          mBoxShader.uploadAttrib("position", m_boxPoints);
+
+  		    // Initialize Point Explosion shader
+    		  MatrixXf sphere_v_color(3, m_pe_sphere.getNumFace());
+    		  sphere_v_color.setZero();
+    		  for (int i = 0; i < m_pe_sphere.getNumFace(); i++) sphere_v_color.col(i) = Vector3f(0.98, 0.59, 0.04);
+    		  mPointExplosionShader.bind();
+    		  mPointExplosionShader.uploadIndices(m_pe_sphere.getSphereIndicesGrid());
+    		  mPointExplosionShader.uploadAttrib("position", m_pe_sphere.getSpherePointsGrid());
+    		  mPointExplosionShader.uploadAttrib("normal", m_pe_sphere.getSphereNormalsGrid());
+    		  mPointExplosionShader.uploadAttrib("color", sphere_v_color);
+
+          MatrixXf selected(3, n_vertices);
+          selected.setZero();
+          m_updated_vertex_selections.setZero(3, n_vertices);
+          m_current_vertex_status.setZero(1, n_vertices);
+          mSelectedVertexShader.bind();
+          mSelectedVertexShader.uploadIndices(indices);
+          mSelectedVertexShader.uploadAttrib("position", mesh_points);
+          mSelectedVertexShader.uploadAttrib("selected", selected);
+
+          MatrixXu simple_indices(3, 1);
+          simple_indices << 0, 1, 2;
+          MatrixXf zeros(3, 3);
+          zeros.setZero();
+          mSelectionQuadShader.bind();
+          mSelectionQuadShader.uploadIndices(simple_indices);
+          mSelectionQuadShader.uploadAttrib("position", zeros);
+      }
+
+      void initGUI() {
+          window = new Window(this, "Controls");
+          window->setPosition(Vector2i(15, 15));
+          window->setLayout(new GroupLayout());
+
+          PopupButton *popupBtn = new PopupButton(window, "Open a mesh", ENTYPO_ICON_EXPORT);
+          Popup *popup = popupBtn->popup();
+  		popup->setLayout(new GroupLayout());
+
+          Button* b = new Button(popup, "Eight");
+          b->setCallback([this,popupBtn]() {
+              loadMesh("../data/eight.off");
+              popupBtn->setPushed(false);
+          });
+
+          b = new Button(popup, "Small Sphere");
+          b->setCallback([this,popupBtn]() {
+              loadMesh("../data/small_sphere.obj");
+              popupBtn->setPushed(false);
+          });
+
+          b = new Button(popup, "Max-Planck");
+          b->setCallback([this, popupBtn]() {
+              loadMesh("../data/max.off");
+              popupBtn->setPushed(false);
+          });
+
+          b = new Button(popup, "Open from disk");
+          b->setCallback([this, popupBtn] {
+              std::string load_file = file_dialog(
+                  { {"off", "OFF File"}, {"obj", "Obj File"} }, false);
+              std::cout << load_file << std::endl;
+              loadMesh(load_file);
+              popupBtn->setPushed(false);
+          });
+
+          new Label(window, "Display Control", "sans-bold");
+
+          b = new Button(window, "Wireframe");
+          b->setFlags(Button::ToggleButton);
+          b->setChangeCallback([this](bool wireframe) {
+              this->wireframe =! this->wireframe;
+          });
+
+          performLayout();
+      }
+
+      void initShaders() {
+          // Shaders
+      		mShader.init(
+        			"a_simple_shader",
+
+        			/* Vertex shader */
+        			"#version 330\n"
+        			"uniform mat4 MV;\n"
+        			"uniform mat4 P;\n"
+
+        			"in vec3 position;\n"
+        			"in vec3 normal;\n"
+        			"in vec3 color;\n"
+
+        			"out vec3 fcolor;\n"
+        			"out vec3 fnormal;\n"
+        			"out vec3 view_dir;\n"
+        			"out vec3 light_dir;\n"
+
+        			"void main() {\n"
+        			"    vec4 vpoint_mv = MV * vec4(position, 1.0);\n"
+        			"    gl_Position = P * vpoint_mv;\n"
+        			"    fcolor = color;\n"
+        			"    fnormal = mat3(transpose(inverse(MV))) * normal;\n"
+        			"    light_dir = vec3(0.0, 3.0, 3.0) - vpoint_mv.xyz;\n"
+        			"    view_dir = -vpoint_mv.xyz;\n"
+        			"}",
+
+        			/* Fragment shader */
+        			"#version 330\n"
+        			"uniform vec3 intensity;\n"
+
+        			"in vec3 fcolor;\n"
+        			"in vec3 fnormal;\n"
+        			"in vec3 view_dir;\n"
+        			"in vec3 light_dir;\n"
+
+        			"out vec4 color;\n"
+
+        			"void main() {\n"
+        			"    vec3 c = vec3(0.0);\n"
+        			"    c += vec3(1.0)*vec3(0.18, 0.1, 0.1);\n"
+        			"    vec3 n = normalize(fnormal);\n"
+        			"    vec3 v = normalize(view_dir);\n"
+        			"    vec3 l = normalize(light_dir);\n"
+        			"    float lambert = dot(n,l);\n"
+        			"    if(lambert > 0.0) {\n"
+        			"        c += vec3(1.0)*vec3(0.9, 0.5, 0.5)*lambert;\n"
+        			"        vec3 v = normalize(view_dir);\n"
+        			"        vec3 r = reflect(-l,n);\n"
+        			"        c += vec3(1.0)*vec3(0.8, 0.8, 0.8)*pow(max(dot(r,v), 0.0), 90.0);\n"
+        			"    }\n"
+        			"    c *= fcolor;\n"
+        			"    if (intensity == vec3(0.0)) {\n"
+        			"        c = intensity;\n"
+        			"    }\n"
+        			"    color = vec4(c, 1.0);\n"
+        			"}"
+      		);
+
+      		mFloorShader.init(
+      		    "floor_shader",
+
+      		    /* Vertex shader */
+      		    "#version 330\n"
+      		    "uniform mat4 MV;\n"
+      		    "uniform mat4 P;\n"
+
+      		    "in vec3 position;\n"
+      		    "in vec3 normal;\n"
+
+      		    "out vec3 fnormal;\n"
+      		    "out vec3 view_dir;\n"
+      		    "out vec3 light_dir;\n"
+      			  "out vec3 pos;\n"
+
+      		    "void main() {\n"
+      		    "    vec4 vpoint_mv = MV * vec4(position, 1.0);\n"
+      		    "    gl_Position = P * vpoint_mv;\n"
+      		    "    fnormal = mat3(transpose(inverse(MV))) * normal;\n"
+      		    "    light_dir = vec3(0.0, 3.0, 3.0) - vpoint_mv.xyz;\n"
+      		    "    view_dir = -vpoint_mv.xyz;\n"
+      			  "	 pos = position;\n"
+      		    "}",
+
+      		    /* Fragment shader */
+      		    "#version 330\n"
+      		    "uniform vec3 intensity;\n"
+
+      		    "in vec3 fnormal;\n"
+      		    "in vec3 view_dir;\n"
+      		    "in vec3 light_dir;\n"
+      			  "in vec3 pos;\n"
+
+      		    "out vec4 color;\n"
+
+      		    "void main() {\n"
+      		    "    vec3 c = vec3(0.0);\n"
+      		    "    c += vec3(1.0)*vec3(0.18, 0.1, 0.1);\n"
+      		    "    vec3 n = normalize(fnormal);\n"
+      		    "    vec3 v = normalize(view_dir);\n"
+      		    "    vec3 l = normalize(light_dir);\n"
+      		    "    float lambert = dot(n,l);\n"
+      		    "    if(lambert > 0.0) {\n"
+      		    "        c += vec3(1.0)*vec3(0.9, 0.5, 0.5)*lambert;\n"
+      		    "        vec3 v = normalize(view_dir);\n"
+      		    "        vec3 r = reflect(-l,n);\n"
+      		    "        c += vec3(1.0)*vec3(0.8, 0.8, 0.8)*pow(max(dot(r,v), 0.0), 90.0);\n"
+      		    "    }\n"
+      		    "    c *= vec3(0.23, 0.29, 0.4);\n"
+      		    "    if (intensity == vec3(0.0)) {\n"
+      		    "        c = intensity;\n"
+      		    "    }\n"
+      			  "	 float x = pos[0];\n"
+      			  "	 float z = pos[2];\n"
+      			  "	 float tmp = (z - pow(x*x, 1.0/3.0));\n"
+      			  "	 float y = tmp*tmp + x*x - 1;\n"
+      			  "	 if (y < 0) c = vec3(1.0, 0.0, 0.0);\n"
+      		    "    color = vec4(c, 1.0);\n"
+      		    "}"
+      		);
+
+          mSelectedVertexShader.init(
+              "selected_vertex_shader",
+              /* Vertex shader */
+              "#version 330\n\n"
+
+              "uniform mat4 MV;\n"
+              "uniform mat4 P;\n"
+
+              "in vec3 position;\n"
+              "in vec3 selected;\n"
+
+              "out vec3 vertexSelected;\n"
+
+              "void main() {\n"
+              "    vertexSelected = selected;\n"
+              "    gl_Position = P * (MV * vec4(position, 1.0));\n"
+              "}",
+
+              /* Fragment shader */
+              "#version 330\n\n"
+
+              "out vec4 color;\n"
+
+              "in vec3 diamondColor;\n"
+
+              "void main() {\n"
+              "    color = vec4(diamondColor, 1);\n"
+              "}",
+
+
+              /* Geometry shader */
+              "#version 330\n\n"
+
+              "layout (triangles) in;\n"
+              "layout (line_strip, max_vertices = 15) out;\n"
+
+              "uniform mat4 MV;\n"
+              "uniform mat4 P;\n"
+
+              "in vec3 vertexSelected[];\n"
+
+              "out vec3 diamondColor;\n"
+
+              "void creatediamond(int index) {\n"
+              "   diamondColor = vertexSelected[index];\n"
+              "   if (diamondColor.x + diamondColor.y + diamondColor.z < 0.00001) return;"
+              "   gl_Position = gl_in[index].gl_Position;\n"
+              "   gl_Position.x = gl_Position.x + 0.035f;\n"
+              "   EmitVertex();\n"
+              "   gl_Position.x = gl_Position.x - 0.035f;\n"
+              "   gl_Position.y = gl_Position.y + 0.035f;\n"
+              "   EmitVertex();\n"
+              "   gl_Position.x = gl_Position.x - 0.035f;\n"
+              "   gl_Position.y = gl_Position.y - 0.035f;\n"
+              "   EmitVertex();\n"
+              "   gl_Position.x = gl_Position.x + 0.035f;\n"
+              "   gl_Position.y = gl_Position.y - 0.035f;\n"
+              "   EmitVertex();\n"
+              "   gl_Position.x = gl_Position.x + 0.035f;\n"
+              "   gl_Position.y = gl_Position.y + 0.035f;\n"
+              "   EmitVertex();\n"
+              "   EndPrimitive();\n"
+              "}\n"
+
+              "void main() {\n"
+              "   creatediamond(0);\n"
+              "   creatediamond(1);\n"
+              "   creatediamond(2);\n"
+              "}"
+          );
+
+          mSelectionQuadShader.init(
+              "selection_shader",
+              /* Vertex shader */
+              "#version 330\n\n"
+
+              "in vec3 position;\n"
+
+              "void main() {\n"
+              "    gl_Position = vec4(position.x, position.y, 0. , 1.0);\n"
+              "}",
+
+              /* Fragment shader */
+              "#version 330\n\n"
+
+              "out vec4 color;\n"
+
+              "void main() {\n"
+              "    color = vec4(1, 1, 1, 1);\n"
+              "}",
+
+
+              /* Geometry shader */
+              "#version 330\n\n"
+
+              "layout (triangles) in;\n"
+              "layout (line_strip, max_vertices = 5) out;\n"
+
+              "void main() {\n"
+              "   gl_Position = gl_in[0].gl_Position;\n"
+              "   EmitVertex();\n"
+              "   gl_Position = gl_in[1].gl_Position;\n"
+              "   EmitVertex();\n"
+              "   gl_Position = gl_in[2].gl_Position;\n"
+              "   EmitVertex();\n"
+              "   gl_Position.x = gl_in[2].gl_Position.x;\n"
+              "   gl_Position.y = gl_in[0].gl_Position.y;\n"
+              "   EmitVertex();\n"
+              "   gl_Position = gl_in[0].gl_Position;\n"
+              "   EmitVertex();\n"
+              "   EndPrimitive();\n"
+              "}"
+          );
+
+          mBoxShader.init(
+              "box_shader",
+
+              /* Vertex shader */
+              "#version 330\n"
+              "uniform mat4 MV;\n"
+              "uniform mat4 P;\n"
+
+              "in vec3 position;\n"
+
+              "out vec3 frag_position;\n"
+
+              "void main() {\n"
+              "    gl_Position = P * MV * vec4(position, 1.0);\n"
+              "    frag_position = position;\n"
+              "}",
+
+              /* Fragment shader */
+              "#version 330\n"
+
+              "uniform vec3 greenColor;\n"
+              "uniform float x_walls_limit;\n"
+              "uniform float y_walls_limit;\n"
+              "uniform float z_walls_limit;\n"
+
+              "in vec3 frag_position;\n"
+
+              "out vec4 color;\n"
+
+              "bool is_on_wall(int axis, float walls_limit) {\n"
+              "    return abs(frag_position[axis] - walls_limit) < 1.5 || abs(frag_position[axis] + walls_limit) < 1.5;\n"
+              "}\n"
+
+              "void main() {\n"
+              "    bool is_on_x_wall = is_on_wall(0, x_walls_limit);\n"
+              "    bool is_on_y_wall = is_on_wall(1, y_walls_limit);\n"
+              "    bool is_on_z_wall = is_on_wall(2, z_walls_limit);\n"
+              "    bool is_edge = (is_on_x_wall && is_on_y_wall) || (is_on_x_wall && is_on_z_wall) || (is_on_y_wall && is_on_z_wall);\n"
+              //"    color = is_edge ? vec4(greenColor, 1) : vec4(0);\n"
+              "    color = is_edge ? vec4(greenColor, 1.0) : vec4(1, 0.5, 0.5, 0.1);\n"
+              //m"    color = vec4(greenColor, 1);\n"
+              "}"
+          );
+
+      		mPointExplosionShader.init(
+      			"point_explosion_shader",
+
+      			/* Vertex shader */
+      			"#version 330\n"
+      			"uniform mat4 MV;\n"
+      			"uniform mat4 P;\n"
+
+      			"in vec3 position;\n"
+      			"in vec3 normal;\n"
+      			"in vec3 color;\n"
+
+      			"out vec3 fcolor;\n"
+      			"out vec3 fnormal;\n"
+      			"out vec3 view_dir;\n"
+      			"out vec3 light_dir;\n"
+
+      			"void main() {\n"
+      			"    vec4 vpoint_mv = MV * vec4(position, 1.0);\n"
+      			"    gl_Position = P * vpoint_mv;\n"
+      			"    fcolor = color;\n"
+      			"    fnormal = mat3(transpose(inverse(MV))) * normal;\n"
+      			"    light_dir = vec3(0.0, 3.0, 3.0) - vpoint_mv.xyz;\n"
+      			"    view_dir = -vpoint_mv.xyz;\n"
+      			"}",
+
+      			/* Fragment shader */
+      			"#version 330\n"
+      			"uniform vec3 intensity;\n"
+
+      			"in vec3 fcolor;\n"
+      			"in vec3 fnormal;\n"
+      			"in vec3 view_dir;\n"
+      			"in vec3 light_dir;\n"
+
+      			"out vec4 color;\n"
+
+      			"void main() {\n"
+      			"    vec3 c = vec3(0.0);\n"
+      			"    c += vec3(1.0)*vec3(0.18, 0.1, 0.1);\n"
+      			"    vec3 n = normalize(fnormal);\n"
+      			"    vec3 v = normalize(view_dir);\n"
+      			"    vec3 l = normalize(light_dir);\n"
+      			"    float lambert = dot(n,l);\n"
+      			"    if(lambert > 0.0) {\n"
+      			"        c += vec3(1.0)*vec3(0.9, 0.5, 0.5)*lambert;\n"
+      			"        vec3 v = normalize(view_dir);\n"
+      			"        vec3 r = reflect(-l,n);\n"
+      			"        c += vec3(1.0)*vec3(0.8, 0.8, 0.8)*pow(max(dot(r,v), 0.0), 90.0);\n"
+      			"    }\n"
+      			"    c *= fcolor;\n"
+      			"    if (intensity == vec3(0.0)) {\n"
+      			"        c = intensity;\n"
+      			"    }\n"
+      			"    color = vec4(c, 1.0);\n"
+      			"}"
+          );
+      }
+
+      ~Viewer() {
+          mShader.free();
+          mSelectedVertexShader.free();
+      }
+
+      Point computeCenter(Surface_mesh *mesh) {
+          Point center = Point(0.0f);
+
+          for (auto v: mesh->vertices()) {
+              center += mesh->position(v);
+          }
+
+          return center/mesh->n_vertices();
+      }
+
+      virtual bool keyboardEvent(int key, int scancode, int action, int modifiers) {
+          if (Screen::keyboardEvent(key, scancode, action, modifiers)) {
+              return true;
+          }
+          if (key == GLFW_KEY_ESCAPE && action == GLFW_PRESS) {
+              setVisible(false);
+              return true;
+          }
+          return false;
+      }
+
+      virtual void draw(NVGcontext *ctx) {
+          /* Draw the user interface */
+          Screen::draw(ctx);
+      }
+
+      Vector2f getScreenCoord() {
+          Vector2i pos = mousePos();
+          return Vector2f(2.0f * (float)pos.x() / width() - 1.0f,
+                          1.0f - 2.0f * (float)pos.y() / height());
+      }
+
+      void repaint() {
+          //glfwPostEmptyEvent();
+      }
+
+      const std::vector<Index>& getSelectedVertices() {
+          return m_selectedVertices;
+      }
+
+      void setSelectedVertices(const std::vector<Index>& vertInds) {
+          m_selectedVertices = vertInds;
+          updateVertexStatusVisualization();
+      }
+
+      virtual void drawContents() {
+          using namespace nanogui;
+
+  		/* Pre-draw callback */
+  		if (m_pre_draw_callback) {
+  			if (!m_pre_draw_callback(this)) {
+  				return;
+  			}
+  		}
+
+  		/* Draw the window contents using OpenGL */
+  		mShader.bind();
+
+  		if (m_reupload_vertices) {
+  			mShader.uploadAttrib("position", m_updated_shader_verts);
+  		}
+
+          if (m_reupload_normals) {
+  			mShader.uploadAttrib("normal", m_updated_shader_normals);
+  		}
+
+          Eigen::Matrix4f model, view, proj;
+          computeCameraMatrices(model, view, proj);
+
+          Matrix4f mv = view*model;
+          Matrix4f p = proj;
+
+          /* MVP uniforms */
+          mShader.setUniform("MV", mv);
+          mShader.setUniform("P", p);
+
+          /* Setup OpenGL (making sure the GUI doesn't disable these */
+          glEnable(GL_DEPTH_TEST);
+          glDisable(GL_CULL_FACE);
+
+          /* Render everything */
+          if (wireframe) {
+              glEnable(GL_POLYGON_OFFSET_FILL);
+              glPolygonOffset(1.0, 1.0);
+              glPolygonMode(GL_FRONT_AND_BACK, GL_FILL);
+          }
+
+          Vector3f colors(0.98, 0.59, 0.04);
+          mShader.setUniform("intensity", colors);
+          mShader.drawIndexed(GL_TRIANGLES, 0, n_faces);
+
+          if (wireframe) {
+              glDisable(GL_POLYGON_OFFSET_FILL);
+              glPolygonMode(GL_FRONT_AND_BACK, GL_LINE);
+              colors << 0.0, 0.0, 0.0;
+              mShader.setUniform("intensity", colors);
+              mShader.drawIndexed(GL_TRIANGLES, 0, n_faces);
+              glPolygonMode(GL_FRONT_AND_BACK, GL_FILL);
+          }
+
+          if (m_showFloor) {
+              mFloorShader.bind();
+              if (m_floorHeightChanged) {
+                  m_floorPoints.row(1).setConstant(m_floorHeight);
+                  mFloorShader.uploadAttrib("position", m_floorPoints);
+                  m_floorHeightChanged = false;
+              }
+              Vector3f color(1, 1, 1);
+              mFloorShader.setUniform("MV", mv);
+              mFloorShader.setUniform("P", p);
+              mFloorShader.setUniform("intensity", color);
+              mFloorShader.drawIndexed(GL_TRIANGLES, 0, m_numFloorFaces);
+          }
+
+          if (m_showBox) {
+              mBoxShader.bind();
+              if (m_boxLimitsChanged) {
+                  mBoxShader.uploadAttrib("position", m_boxPoints);
+                  m_boxLimitsChanged = false;
+              }
+              Vector3f color(0.5, 1, 0.5);
+              mBoxShader.setUniform("MV", mv);
+              mBoxShader.setUniform("P", p);
+              mBoxShader.setUniform("greenColor", color);
+              mBoxShader.setUniform("x_walls_limit", m_xWallsLimit);
+              mBoxShader.setUniform("y_walls_limit", m_yWallsLimit);
+              mBoxShader.setUniform("z_walls_limit", m_zWallsLimit);
+              mBoxShader.drawIndexed(GL_TRIANGLES, 0, m_numBoxFaces);
+          }
+
+      		if (m_showPointExplosion) {
+      			mPointExplosionShader.bind();
+      			if (m_sphereChanged) {
+      				mPointExplosionShader.uploadAttrib("position", m_pe_sphere.getSpherePointsGrid());
+      				m_sphereChanged = false;
+      			}
+      			mPointExplosionShader.setUniform("MV", mv);
+      			mPointExplosionShader.setUniform("P", p);
+      			mPointExplosionShader.setUniform("intensity", colors);
+      			mPointExplosionShader.drawIndexed(GL_TRIANGLES, 0, m_pe_sphere.getNumFace());
+      		}
+
+          if (true) {
+              mSelectedVertexShader.bind();
+              if (m_reupload_vertex_selections) {
+                  mSelectedVertexShader.uploadAttrib("selected", m_updated_vertex_selections);
+              }
+              if (m_reupload_vertices) {
+                  mSelectedVertexShader.uploadAttrib("position", m_updated_shader_verts);
+              }
+              mSelectedVertexShader.setUniform("MV", mv);
+              mSelectedVertexShader.setUniform("P", p);
+              mSelectedVertexShader.drawIndexed(GL_TRIANGLES, 0, n_faces);
+          }
+
+          if (m_isSelecting) {
+              mSelectionQuadShader.bind();
+              float winWidth = mSize.x();
+              float winHeight = mSize.y();
+              float x1 = (m_selectionStart.x() / winWidth) * 2 - 1;
+              float x2 = (m_selectionEnd.x() / winWidth) * 2 - 1;
+              float y1 = -((m_selectionStart.y() / winHeight) * 2 - 1);
+              float y2 = -((m_selectionEnd.y() / winHeight) * 2 - 1);
+              MatrixXf curSelQuad(3, 3);
+              curSelQuad <<
+                  x1, x1, x2,
+                  y1, y2, y2,
+                  0,  0,  0;
+              mSelectionQuadShader.uploadAttrib("position", curSelQuad);
+              mSelectionQuadShader.drawIndexed(GL_TRIANGLES, 0, 1);
+          }
+
+          m_reupload_normals = false;
+          m_reupload_vertex_selections = false;
+          m_reupload_vertices = false;
+      }
+
+      bool scrollEvent(const Vector2i &p, const Vector2f &rel) {
+          if (!Screen::scrollEvent(p, rel)) {
+              mCamera.zoom = max(0.1, mCamera.zoom * (rel.y() > 0 ? 1.1 : 0.9));
+              repaint();
+          }
+          return true;
+      }
+
+      void reset() {
+          // reset all the components
+          // recenter the mesh (maybe keep the original mesh somewhere so that if
+          // we modify - smooth or else - it we can restore the original one.)
+      }
+
+      bool mouseMotionEvent(const Vector2i &p, const Vector2i &rel,
+                            int button, int modifiers) {
+          if (!Screen::mouseMotionEvent(p, rel, button, modifiers)) {
+              if (m_isGrabbing) {
+                  grabMove(p);
+              } else if (m_isSelecting) {
+                  selectionMove(p);
+                  repaint();
+              } else if (mCamera.arcball.motion(p)) {
+                  repaint();
+              } else if (mTranslate) {
+                  Eigen::Matrix4f model, view, proj;
+                  computeCameraMatrices(model, view, proj);
+                  float zval = nanogui::project(Vector3f(mesh_center.x,
+                                                         mesh_center.y,
+                                                         mesh_center.z),
+                                                view * model, proj, mSize).z();
+                  Eigen::Vector3f pos1 = nanogui::unproject(
+                          Eigen::Vector3f(p.x(), mSize.y() - p.y(), zval), view * model, proj, mSize);
+                  Eigen::Vector3f pos0 = nanogui::unproject(
+                          Eigen::Vector3f(mTranslateStart.x(), mSize.y() -
+                             mTranslateStart.y(), zval), view * model, proj, mSize);
+                  mCamera.modelTranslation = mCamera.modelTranslation_start + (pos1-pos0);
+                  repaint();
+              }
+          }
+          return true;
+      }
+
+      bool mouseButtonEvent(const Vector2i &p, int button, bool down, int modifiers) {
+          if (!Screen::mouseButtonEvent(p, button, down, modifiers)) {
+              // In grab mode the left mouse click selects/drags vertices of the mesh,
+              if (button == GLFW_MOUSE_BUTTON_1) {
+                  if (modifiers == GLFW_MOD_ALT) {
+                      grabButton(p, down);
+                  } if (modifiers == GLFW_MOD_CONTROL) {
+                      selectButton(p, down);
+                  } else if ( modifiers == 0) {
+                      mCamera.arcball.button(p, down);
+                  }
+              }
+              if (button == GLFW_MOUSE_BUTTON_2 ||
+                    (button == GLFW_MOUSE_BUTTON_1 && modifiers == GLFW_MOD_SHIFT)) {
+                  mCamera.modelTranslation_start = mCamera.modelTranslation;
+                  mTranslate = true;
+                  mTranslateStart = p;
+              }
+          }
+
+          if (button == GLFW_MOUSE_BUTTON_1 && !down) {
+              grabButton(p, down);
+              selectButton(p, down);
+              mCamera.arcball.button(p, down);
+          }
+
+          if (!down) {
+              mDrag = false;
+              mTranslate = false;
+          }
+          return true;
+      }
+
+      void setGrabCallbacks(void (*grabCallback)(const std::vector<Index>&,const std::vector<Vector3f>&), void (*grabReleaseCallback)()) {
+          m_grab_callback = grabCallback;
+          m_grab_release_callback = grabReleaseCallback;
+      }
+
+  	Surface_mesh* getMesh() {
+  		return &mesh;
+  	}
+
+      void clearSelection() {
+          m_selectedVertices.clear();
+          updateVertexStatusVisualization();
+      }
+
+
+  private:
+
+      void grabButton(const Vector2i& mousePos, bool down) {
+          if (m_isGrabbing && !down) {
+              grabFree();
+          }
+
+          if (!m_isGrabbing && down) {
+              grabSelect(mousePos);
+          }
+      }
+
+      void grabFree() {
+          m_isGrabbing = false;
+          m_grabSelection.clear();
+          if (m_grab_release_callback) m_grab_release_callback();
+      }
+
+      void grabSelect(const Vector2i& mousePos)
+      {
+      	if ( !m_currentMVP.hasNaN() && m_updated_shader_verts.rows() > 0 && m_grab_callback) {
+      		int winWidth = mSize.x();
+      		int winHeight = mSize.y();
+
+      		m_grabSelection.clear();
+      		m_grabVertPos.clear();
+      		m_grabOrigPos.setZero();
+      		m_grabOrigProj.setZero();
+              // Check which projections of used vertices are close to mouse
+      		for (Index i = 0; i < m_updated_shader_verts.cols(); i++) {
+      			Vector3f vert = m_updated_shader_verts.col(i);
+      			Vector4f vertProjection(vert(0), vert(1), vert(2), 1.f);
+      			vertProjection = m_currentMVP * vertProjection;
+      			Vector2i screenPos;
+      			screenPos(0) = (((vertProjection(0) / vertProjection(3)) + 1.f) / 2.f) * (float)winWidth;
+      			screenPos(1) = (((vertProjection(1) / -vertProjection(3)) + 1.f) / 2.f) * (float)winHeight;
+      			float distToMouse = (screenPos - mousePos).norm();
+      			if (distToMouse < m_grabRadius) {
+      				m_grabSelection.push_back(i);
+      				m_grabVertPos.push_back(vert);
+      				m_grabOrigProj += vertProjection;
+      			}
+      		}
+      		if (m_grabSelection.size() > 0) {
+      			m_grabOrigProj *= 1.f / (float)m_grabSelection.size();
+                  m_grabOrigProj(0) = ((2.f * (float)mousePos.x() / (float)winWidth) - 1.f) * m_grabOrigProj(3);
+                  m_grabOrigProj(1) = ((2.f * (float)mousePos.y() / (float)winHeight) - 1.f) * (-m_grabOrigProj(3));
+                  m_grabOrigPos = (m_currentMVP.inverse() * m_grabOrigProj).template segment<3>(0);
+
+                  m_isGrabbing = true;
+      			m_grab_callback(m_grabSelection, m_grabVertPos);
+      		}
+      		else {
+      			m_isGrabbing = false;
+      		}
+      	}
+
+      	m_lastMousePosition = mousePos;
+      }
+
+      void startSelecting(const Vector2i& mousePos) {
+          m_isSelecting = true;
+          m_selectionStart = mousePos;
+          m_selectionEnd = mousePos;
+      }
+
+      void stopSelecting(const Vector2i& mousePos) {
+          m_selectionEnd = mousePos;
+          m_selectedVertices.clear();
+          int winWidth = mSize.x();
+          int winHeight = mSize.y();
+          for (Index i = 0; i < m_updated_shader_verts.cols(); i++) {
+              Vector3f vert = m_updated_shader_verts.col(i);
+              Vector4f vertProjection(vert(0), vert(1), vert(2), 1.f);
+              vertProjection = m_currentMVP * vertProjection;
+              Vector2i screenPos;
+              screenPos(0) = (((vertProjection(0) / vertProjection(3)) + 1.f) / 2.f) * (float)winWidth;
+              screenPos(1) = (((vertProjection(1) / -vertProjection(3)) + 1.f) / 2.f) * (float)winHeight;
+              if (screenPos(0) >= min(m_selectionStart.x(), m_selectionEnd.x())
+                  && screenPos(0) <= max(m_selectionStart.x(), m_selectionEnd.x())
+                  && screenPos(1) >= min(m_selectionStart.y(), m_selectionEnd.y())
+                  && screenPos(1) <= max(m_selectionStart.y(), m_selectionEnd.y())) {
+                  m_selectedVertices.push_back(i);
+              }
+          }
+          updateVertexStatusVisualization();
+          m_isSelecting = false;
+      }
+
+      void selectButton(const Vector2i& mousePos, bool down) {
+          if (m_isSelecting && !down) {
+              stopSelecting(mousePos);
+          }
+
+          if (!m_isSelecting && down) {
+              startSelecting(mousePos);
+          }
+      }
+
+      void selectionMove(const Vector2i& mousePos) {
+          m_selectionEnd = mousePos;
+      }
+
+      void grabMove(const Vector2i& mousePos)
+      {
+          if ( m_isGrabbing && m_grabSelection.size() > 0 && !m_currentMVP.hasNaN() && m_updated_shader_verts.rows() > 0 && m_grab_callback) {
+              int winWidth = mSize.x();
+      		int winHeight = mSize.y();
+
+      		Vector4f newProj = m_grabOrigProj;
+      		newProj(0) = ((2.f * (float)mousePos.x() / (float)winWidth) - 1.f) * newProj(3);
+      		newProj(1) = ((2.f * (float)mousePos.y() / (float)winHeight) - 1.f) * (-newProj(3));
+      		Vector3f newPos = (m_currentMVP.inverse() * newProj).template segment<3>(0);
+
+      		Vector3f trans = newPos - m_grabOrigPos;
+
+      		std::vector<Vector3f> newVertPos;
+      		for (Index v = 0; v < m_grabVertPos.size(); v++) {
+      			newVertPos.push_back(m_grabVertPos[v] + trans);
+      		}
+      		m_grab_callback(m_grabSelection, newVertPos);
+      	}
+
+      	m_lastMousePosition = mousePos;
+      }
+
+      struct CameraParameters {
+          nanogui::Arcball arcball;
+          float zoom = 1.0f, viewAngle = 45.0f;
+          float dnear = 0.05f, dfar = 100.0f;
+          Eigen::Vector3f eye = Eigen::Vector3f(0.0f, 0.0f, 5.0f);
+          Eigen::Vector3f center = Eigen::Vector3f(0.0f, 0.0f, 0.0f);
+          Eigen::Vector3f up = Eigen::Vector3f(0.0f, 1.0f, 0.0f);
+          Eigen::Vector3f modelTranslation = Eigen::Vector3f::Zero();
+          Eigen::Vector3f modelTranslation_start = Eigen::Vector3f::Zero();
+          float modelZoom = 1.0f;
+      };
+
+      CameraParameters mCamera;
+      bool mTranslate = false;
+      bool mDrag = false;
+      Vector2i mTranslateStart = Vector2i(0,0);
+
+      void computeCameraMatrices(Eigen::Matrix4f &model,
+                                 Eigen::Matrix4f &view,
+                                 Eigen::Matrix4f &proj) {
+
+          view = nanogui::lookAt(mCamera.eye, mCamera.center, mCamera.up);
+
+          float fH = std::tan(mCamera.viewAngle / 360.0f * M_PI) * mCamera.dnear;
+          float fW = fH * (float) mSize.x() / (float) mSize.y();
+
+          proj = nanogui::frustum(-fW, fW, -fH, fH, mCamera.dnear, mCamera.dfar);
+          model = mCamera.arcball.matrix();
+          model *= nanogui::scale(Eigen::Vector3f::Constant(mCamera.zoom * mCamera.modelZoom));
+          model *= nanogui::translate(mCamera.modelTranslation);
+
+          m_currentMVP = proj * view * model;
+      }
+
+      // Variables for the viewer
+      nanogui::GLShader mShader;
+      nanogui::GLShader mFloorShader;
+      nanogui::GLShader mBoxShader;
+      nanogui::GLShader mSelectedVertexShader;
+      nanogui::GLShader mSelectionQuadShader;
+  	  nanogui::GLShader mPointExplosionShader;
+      nanogui::Window *window;
+      nanogui::Arcball arcball;
+
+      Point mesh_center = Point(0.0f, 0.0f, 0.0f);
+      Surface_mesh mesh;
+
+      enum COLOR_MODE : int { NORMAL = 0, VALENCE = 1, CURVATURE = 2 };
+      enum CURVATURE_TYPE : int { UNIMEAN = 2, LAPLACEBELTRAMI = 3, GAUSS = 4 };
+
+      // Boolean for the viewer
+      bool wireframe = false;
+
+      // Grab variables
+      bool m_isGrabbing = false;
+      std::vector<Index> m_grabSelection;
+      Eigen::Matrix4f m_currentMVP; // Current Model-View-Projection
+      float m_grabRadius = INITIAL_GRAB_RADIUS;
+      std::vector<Vector3f> m_grabVertPos;
+      Vector3f m_grabOrigPos;
+      Vector4f m_grabOrigProj;
+      Vector2i m_lastMousePosition;
+      void (*m_grab_callback)(const std::vector<Index>&,const std::vector<Vector3f>&) = nullptr;
+      void (*m_grab_release_callback)() = nullptr;
+
+      // Selection variables
+      bool m_isSelecting = false;
+      Vector2i m_selectionStart, m_selectionEnd;
+      std::vector<Index> m_selectedVertices;
+
+    	// Point Explosion sphere
+    	ProjDyn::DrawableSphere m_pe_sphere = ProjDyn::DrawableSphere(36, 0.01);
+    	bool m_showPointExplosion = true;
+    	bool m_sphereChanged = false;
+
+      // Floor height and points
+      MatrixXf m_floorPoints;
+      float m_floorHeight = 0;
+      bool m_floorHeightChanged = false;
+      bool m_showFloor = false;
+      int m_numFloorFaces = 0;
+
+      // Box limits and points
+      MatrixXf m_boxPoints;
+      float m_xWallsLimit = 0;
+      float m_yWallsLimit = 0;
+      float m_zWallsLimit = 0;
+      bool m_boxLimitsChanged = false;
+      bool m_showBox = false;
+      int m_numBoxFaces = 0;
+
+      PopupButton *popupCurvature;
+      FloatBox<float>* coefTextBox;
+      IntBox<int>* iterationTextBox;
+
+      // Mesh informations
+      int n_vertices = 0;
+      int n_faces = 0;
+      int n_edges = 0;
+
+  	// Temporary storage for updated vertex positions or normals that have to be uploaded to the shader
+  	// in the next drawContents() call.
+  	// Can be set using updateShaderVertices() / updateShaderNormals();
+  	MatrixXf m_updated_shader_verts;
+      MatrixXf m_updated_shader_normals;
+      MatrixXf m_updated_vertex_selections;
+
+      Eigen::Matrix<int, 1, -1> m_current_vertex_status;
+
+  	// Flags that will be set to true when new vertex positions or normals have been povided via updateShaderVertices
+  	// which need to be re-uploaded at the beginning of the next drawContents() call
+  	bool m_reupload_vertices = false;
+      bool m_reupload_normals = false;
+      bool m_reupload_vertex_selections = false;
+
+  	// Callback function to be called before each draw
+  	bool (*m_pre_draw_callback)(Viewer*) = nullptr;
+
+  	// Callback function to be called after loading a mesh
+  	bool (*m_mesh_load_callback)(Viewer*) = nullptr;
+
+      // Callback function to be called before loading a mesh,
+      // but after the load button has been pushed
+      bool (*m_pre_mesh_load_callback)(Viewer*) = nullptr;
+
+
+  };