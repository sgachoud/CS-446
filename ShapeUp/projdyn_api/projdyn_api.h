--- conflicted
+++ resolved
@@ -110,38 +110,12 @@
         b->setCallback([this, popupBtn]() {
             bool was_active = m_simActive;
             stop();
-<<<<<<< HEAD
-            m_simulator.addXWallsConstraints();
-            m_simulator.addYWallsConstraints();
-            m_simulator.addZWallsConstraints();
+            m_simulator.addXWallsConstraints(10., 3.);
+            m_simulator.addYWallsConstraints(10., 3.);
+            m_simulator.addZWallsConstraints(10., 3.);
             m_viewer->setBoxLimits(m_simulator.getXWallsLimit(), m_simulator.getYWallsLimit(), m_simulator.getZWallsLimit());
             m_viewer->showBox(true);
             updateConstraintsGUI();
-=======
-            addXWallsConstraints(10., 5., 3.);
-            if (was_active) {
-                start();
-            }
-            popupBtn->setPushed(false);
-        });
-
-		b = new Button(popup, "Y Walls");
-		b->setCallback([this, popupBtn]() {
-			bool was_active = m_simActive;
-			stop();
-			addYWallsConstraints(10., 5., 3.);
-			if (was_active) {
-				start();
-			}
-			popupBtn->setPushed(false);
-		});
-
-        b = new Button(popup, "Z Walls");
-        b->setCallback([this, popupBtn]() {
-            bool was_active = m_simActive;
-            stop();
-            addZWallsConstraints(10., 5., 3.);
->>>>>>> 98b4b0d5
             if (was_active) {
                 start();
             }
@@ -209,6 +183,7 @@
             clearConstraints();
             m_simulator.resetPositions();
             m_viewer->showFloor(false);
+            m_viewer->showBox(false);
             uploadPositions();
             updateConstraintsGUI();
         });
@@ -347,6 +322,7 @@
 
         updateConstraintsGUI();
         m_viewer->showFloor(false);
+        m_viewer->showBox(false);
 
         uploadPositions(true);
 
@@ -520,39 +496,6 @@
 
     // In the following are several helper function to add several types of specific
     // constraints to the simulation:
-
-    // Add X walls contraints to all points:
-    void addXWallsConstraints(Scalar weightMultiplier, Scalar wallDistance, Scalar forceFactor = 1.) {
-		ProjDyn::Vector voronoiAreas = ProjDyn::vertexMasses(m_simulator.getInitialPositions(), m_simulator.getTriangles());
-        std::vector<ProjDyn::ConstraintPtr> wallCons;
-		for (Index v = 0; v < m_simulator.getNumVerts(); v++) {
-			wallCons.push_back(std::make_shared<ProjDyn::XWallsConstraint>(v, voronoiAreas(v) * weightMultiplier, wallDistance, forceFactor));
-		}
-        addConstraints(std::make_shared<ProjDyn::ConstraintGroup>("X Walls", wallCons, 1));
-		//m_system_init = false;
-	}
-
-	// Add Y walls contraints to all points:
-	void addYWallsConstraints(Scalar weightMultiplier, Scalar wallDistance, Scalar forceFactor = 1.) {
-		ProjDyn::Vector voronoiAreas = ProjDyn::vertexMasses(m_simulator.getInitialPositions(), m_simulator.getTriangles());
-		std::vector<ProjDyn::ConstraintPtr> wallCons;
-		for (Index v = 0; v < m_simulator.getNumVerts(); v++) {
-			wallCons.push_back(std::make_shared<ProjDyn::YWallsConstraint>(v, voronoiAreas(v) * weightMultiplier, wallDistance, forceFactor));
-		}
-		addConstraints(std::make_shared<ProjDyn::ConstraintGroup>("Y Walls", wallCons, 1));
-		//m_system_init = false;
-	}
-
-    // Add Z walls contraints to all points:
-    void addZWallsConstraints(Scalar weightMultiplier, Scalar wallDistance, Scalar forceFactor = 1.) {
-		ProjDyn::Vector voronoiAreas = ProjDyn::vertexMasses(m_simulator.getInitialPositions(), m_simulator.getTriangles());
-        std::vector<ProjDyn::ConstraintPtr> wallCons;
-		for (Index v = 0; v < m_simulator.getNumVerts(); v++) {
-			wallCons.push_back(std::make_shared<ProjDyn::ZWallsConstraint>(v, voronoiAreas(v) * weightMultiplier, wallDistance, forceFactor));
-		}
-        addConstraints(std::make_shared<ProjDyn::ConstraintGroup>("Z Walls", wallCons, 1));
-		//m_system_init = false;
-	}
 
     // Add tetrahedral strain constraints to all tets:
     void addTetStrainConstraints(ProjDyn::Scalar weight = 1.) {
